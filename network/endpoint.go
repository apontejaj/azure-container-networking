// Copyright 2017 Microsoft. All rights reserved.
// MIT License

package network

import (
	"context"
	"fmt"
	"net"
	"strings"

	"github.com/Azure/azure-container-networking/cni/log"
	"github.com/Azure/azure-container-networking/cns"
	"github.com/Azure/azure-container-networking/netio"
	"github.com/Azure/azure-container-networking/netlink"
	"github.com/Azure/azure-container-networking/network/policy"
	"github.com/Azure/azure-container-networking/platform"
	"go.uber.org/zap"
)

const (
	InfraVnet = 0
)

var logger = log.CNILogger.With(zap.String("component", "net"))

type AzureHNSEndpoint struct{}

// Endpoint represents a container network interface.
type endpoint struct {
	Id                       string
	HnsId                    string `json:",omitempty"`
	SandboxKey               string
	IfName                   string
	HostIfName               string
	MacAddress               net.HardwareAddr
	InfraVnetIP              net.IPNet
	LocalIP                  string
	IPAddresses              []net.IPNet
	Gateways                 []net.IP
	DNS                      DNSInfo
	Routes                   []RouteInfo
	VlanID                   int
	EnableSnatOnHost         bool
	EnableInfraVnet          bool
	EnableMultitenancy       bool
	AllowInboundFromHostToNC bool
	AllowInboundFromNCToHost bool
	NetworkContainerID       string
	NetworkNameSpace         string `json:",omitempty"`
	ContainerID              string
	PODName                  string `json:",omitempty"`
	PODNameSpace             string `json:",omitempty"`
	InfraVnetAddressSpace    string `json:",omitempty"`
	NetNs                    string `json:",omitempty"`
	// SecondaryInterfaces is a map of interface name to InterfaceInfo
	SecondaryInterfaces map[string]*InterfaceInfo
	// Store nic type since we no longer populate SecondaryInterfaces
	NICType cns.NICType
}

// EndpointInfo contains read-only information about an endpoint.
type EndpointInfo struct {
	EndpointID               string
	ContainerID              string
	NetNsPath                string
	IfName                   string
	SandboxKey               string
	IfIndex                  int
	MacAddress               net.HardwareAddr
	EndpointDNS              DNSInfo
	NetworkDNS               DNSInfo
	IPAddresses              []net.IPNet
	IPsToRouteViaHost        []string
	InfraVnetIP              net.IPNet
	Routes                   []RouteInfo
	Policies                 []policy.Policy
	Gateways                 []net.IP
	EnableSnatOnHost         bool
	EnableInfraVnet          bool
	EnableMultiTenancy       bool
	EnableSnatForDns         bool
	AllowInboundFromHostToNC bool
	AllowInboundFromNCToHost bool
	NetworkContainerID       string
	PODName                  string
	PODNameSpace             string
	Data                     map[string]interface{}
	InfraVnetAddressSpace    string
	SkipHotAttachEp          bool
	IPV6Mode                 string
	VnetCidrs                string
	ServiceCidrs             string
	NATInfo                  []policy.NATInfo
	NICType                  cns.NICType
	SkipDefaultRoutes        bool
	HNSEndpointID            string
	HostIfName               string

	MasterIfName string // related to HostIfName?
	AdapterName  string
	NetworkId    string // referred to as Id in NetworkInfo
	Mode         string
	Subnets      []SubnetInfo
	PodSubnet    SubnetInfo
	// DNS omitted
	// Policies omitted
	BridgeName string
	// EnableSnatOnHost omitted
	NetNs                         string                 // related to NetNsPath?
	Options                       map[string]interface{} // related to Data?
	DisableHairpinOnHostInterface bool
	// IPV6Mode omitted
	IPAMType string
	// ServiceCidrs omitted
	IsIPv6Enabled bool
	// NICType omitted
}

// RouteInfo contains information about an IP route.
type RouteInfo struct {
	Dst      net.IPNet
	Src      net.IP
	Gw       net.IP
	Protocol int
	DevName  string
	Scope    int
	Priority int
	Table    int
}

// InterfaceInfo contains information for secondary interfaces
type InterfaceInfo struct {
	Name              string
	MacAddress        net.HardwareAddr
	IPConfigs         []*IPConfig
	Routes            []RouteInfo
	DNS               DNSInfo
	NICType           cns.NICType
	SkipDefaultRoutes bool
	HostSubnetPrefix  net.IPNet                        // Move this field from ipamAddResult
	NCResponse        *cns.GetNetworkContainerResponse // TODO: create a new struct and keep fields that are being used
}

type IPConfig struct {
	Address net.IPNet
	Gateway net.IP
}

type apipaClient interface {
	DeleteHostNCApipaEndpoint(ctx context.Context, networkContainerID string) error
	CreateHostNCApipaEndpoint(ctx context.Context, networkContainerID string) (string, error)
}

func (epInfo *EndpointInfo) PrettyString() string {
	return fmt.Sprintf("Id:%s ContainerID:%s NetNsPath:%s IfName:%s IfIndex:%d MacAddr:%s IPAddrs:%v Gateways:%v Data:%+v",
		epInfo.EndpointID, epInfo.ContainerID, epInfo.NetNsPath, epInfo.IfName, epInfo.IfIndex, epInfo.MacAddress.String(), epInfo.IPAddresses,
		epInfo.Gateways, epInfo.Data)
}

func (ifInfo *InterfaceInfo) PrettyString() string {
	return fmt.Sprintf("Name:%s NICType:%v MacAddr:%s IPConfigs:%+v Routes:%+v DNSInfo:%+v",
		ifInfo.Name, ifInfo.NICType, ifInfo.MacAddress.String(), ifInfo.IPConfigs, ifInfo.Routes, ifInfo.DNS)
}

// NewEndpoint creates a new endpoint in the network.
func (nw *network) newEndpoint(
	apipaCli apipaClient,
	nl netlink.NetlinkInterface,
	plc platform.ExecClient,
	netioCli netio.NetIOInterface,
	nsc NamespaceClientInterface,
	iptc ipTablesClient,
	epInfo *EndpointInfo,
) (*endpoint, error) {
	var ep *endpoint
	var err error

	defer func() {
		if err != nil {
			logger.Error("Failed to create endpoint with err", zap.String("id", epInfo.EndpointID), zap.Error(err))
		}
	}()

	// Call the platform implementation.
	// Pass nil for epClient and will be initialized in newendpointImpl
	ep, err = nw.newEndpointImpl(apipaCli, nl, plc, netioCli, nil, nsc, iptc, epInfo)
	if err != nil {
		return nil, err
	}

	nw.Endpoints[ep.Id] = ep
	logger.Info("Created endpoint. Num of endpoints", zap.Any("ep", ep), zap.Int("numEndpoints", len(nw.Endpoints)))
	return ep, nil
}

// DeleteEndpoint deletes an existing endpoint from the network.
func (nw *network) deleteEndpoint(nl netlink.NetlinkInterface, plc platform.ExecClient, nioc netio.NetIOInterface, nsc NamespaceClientInterface,
	iptc ipTablesClient, endpointID string,
) error {
	var err error

	logger.Info("Deleting endpoint from network", zap.String("endpointID", endpointID), zap.String("id", nw.Id))
	defer func() {
		if err != nil {
			logger.Error("Failed to delete endpoint with", zap.String("endpointID", endpointID), zap.Error(err))
		}
	}()

	// Look up the endpoint.
	ep, err := nw.getEndpoint(endpointID)
	if err != nil {
		logger.Error("Endpoint not found. Not Returning error", zap.String("endpointID", endpointID), zap.Error(err))
		return nil
	}

	// Call the platform implementation.
	// Pass nil for epClient and will be initialized in deleteEndpointImpl
	err = nw.deleteEndpointImpl(nl, plc, nil, nioc, nsc, iptc, ep)
	if err != nil {
		return err
	}

	// Remove the endpoint object.
	delete(nw.Endpoints, endpointID)
	logger.Info("Deleted endpoint. Num of endpoints", zap.Any("ep", ep), zap.Int("numEndpoints", len(nw.Endpoints)))
	return nil
}

// GetEndpoint returns the endpoint with the given ID.
func (nw *network) getEndpoint(endpointId string) (*endpoint, error) {
	ep := nw.Endpoints[endpointId]

	if ep == nil {
		return nil, errEndpointNotFound
	}

	return ep, nil
}

// GetEndpointByPOD returns the endpoint with the given ID.
func (nw *network) getEndpointByPOD(podName string, podNameSpace string, doExactMatchForPodName bool) (*endpoint, error) {
	logger.Info("Trying to retrieve endpoint for pod name in namespace", zap.String("podName", podName), zap.String("podNameSpace", podNameSpace))

	var ep *endpoint

	for _, endpoint := range nw.Endpoints {
		if podNameMatches(endpoint.PODName, podName, doExactMatchForPodName) && endpoint.PODNameSpace == podNameSpace {
			if ep == nil {
				ep = endpoint
			} else {
				return nil, errMultipleEndpointsFound
			}
		}
	}

	if ep == nil {
		return nil, errEndpointNotFound
	}

	return ep, nil
}

func podNameMatches(source string, actualValue string, doExactMatch bool) bool {
	if doExactMatch {
		return source == actualValue
	} else {
		// If exact match flag is disabled we just check if the existing podname field for an endpoint
		// starts with passed podname string.
		return actualValue == GetPodNameWithoutSuffix(source)
	}
}

//
// Endpoint
//

// GetInfo returns information about the endpoint.
func (ep *endpoint) getInfo() *EndpointInfo {
	info := &EndpointInfo{
		EndpointID:               ep.Id,
		IPAddresses:              ep.IPAddresses,
		InfraVnetIP:              ep.InfraVnetIP,
		Data:                     make(map[string]interface{}),
		MacAddress:               ep.MacAddress,
		SandboxKey:               ep.SandboxKey,
		IfIndex:                  0, // Azure CNI supports only one interface
		EndpointDNS:              ep.DNS,
		EnableSnatOnHost:         ep.EnableSnatOnHost,
		EnableInfraVnet:          ep.EnableInfraVnet,
		EnableMultiTenancy:       ep.EnableMultitenancy,
		AllowInboundFromHostToNC: ep.AllowInboundFromHostToNC,
		AllowInboundFromNCToHost: ep.AllowInboundFromNCToHost,
		IfName:                   ep.IfName,
		ContainerID:              ep.ContainerID,
		NetNsPath:                ep.NetworkNameSpace,
		PODName:                  ep.PODName,
		PODNameSpace:             ep.PODNameSpace,
		NetworkContainerID:       ep.NetworkContainerID,
		HNSEndpointID:            ep.HnsId,
		HostIfName:               ep.HostIfName,
		NICType:                  ep.NICType, // CHECK: Any more fields to convert endpoint into endpoint info?
	}

	info.Routes = append(info.Routes, ep.Routes...)

	info.Gateways = append(info.Gateways, ep.Gateways...)

	// Call the platform implementation.
	ep.getInfoImpl(info)

	return info
}

// Attach attaches an endpoint to a sandbox.
func (ep *endpoint) attach(sandboxKey string) error {
	if ep.SandboxKey != "" {
		return errEndpointInUse
	}

	ep.SandboxKey = sandboxKey

	logger.Info("Attached endpoint to sandbox", zap.String("id", ep.Id), zap.String("sandboxKey", sandboxKey))

	return nil
}

// Detach detaches an endpoint from its sandbox.
func (ep *endpoint) detach() error {
	if ep.SandboxKey == "" {
		return errEndpointNotInUse
	}

	logger.Info("Detached endpoint from sandbox", zap.String("id", ep.Id), zap.String("sandboxKey", ep.SandboxKey))

	ep.SandboxKey = ""

	return nil
}

// updateEndpoint updates an existing endpoint in the network.
func (nm *networkManager) updateEndpoint(nw *network, existingEpInfo, targetEpInfo *EndpointInfo) error {
	var err error

	logger.Info("Updating existing endpoint in network to target", zap.Any("existingEpInfo", existingEpInfo),
		zap.String("id", nw.Id), zap.Any("targetEpInfo", targetEpInfo))
	defer func() {
		if err != nil {
<<<<<<< HEAD
			logger.Error("Failed to update endpoint with err", zap.String("id", exsitingEpInfo.EndpointID), zap.Error(err))
		}
	}()

	logger.Info("Trying to retrieve endpoint id", zap.String("id", exsitingEpInfo.EndpointID))

	ep := nw.Endpoints[exsitingEpInfo.EndpointID]
=======
			logger.Error("Failed to update endpoint with err", zap.String("id", existingEpInfo.Id), zap.Error(err))
		}
	}()

	ep := nw.Endpoints[existingEpInfo.Id]
>>>>>>> bfa170e3
	if ep == nil {
		return errEndpointNotFound
	}

	logger.Info("Retrieved endpoint to update", zap.Any("ep", ep))

	// Call the platform implementation.
	ep, err = nm.updateEndpointImpl(nw, existingEpInfo, targetEpInfo)
	if err != nil {
		return err
	}

	// Update routes for existing endpoint
<<<<<<< HEAD
	nw.Endpoints[exsitingEpInfo.EndpointID].Routes = ep.Routes
=======
	nw.Endpoints[existingEpInfo.Id].Routes = ep.Routes
>>>>>>> bfa170e3

	return nil
}

func GetPodNameWithoutSuffix(podName string) string {
	nameSplit := strings.Split(podName, "-")
	if len(nameSplit) > 2 {
		nameSplit = nameSplit[:len(nameSplit)-2]
	} else {
		return podName
	}
	return strings.Join(nameSplit, "-")
}

// IsEndpointStateInComplete returns true if both HNSEndpointID and HostVethName are missing.
func (epInfo *EndpointInfo) IsEndpointStateIncomplete() bool {
	if epInfo.HNSEndpointID == "" && epInfo.IfName == "" {
		return true
	}
	return false
}<|MERGE_RESOLUTION|>--- conflicted
+++ resolved
@@ -346,21 +346,13 @@
 		zap.String("id", nw.Id), zap.Any("targetEpInfo", targetEpInfo))
 	defer func() {
 		if err != nil {
-<<<<<<< HEAD
-			logger.Error("Failed to update endpoint with err", zap.String("id", exsitingEpInfo.EndpointID), zap.Error(err))
+			logger.Error("Failed to update endpoint with err", zap.String("id", existingEpInfo.EndpointID), zap.Error(err))
 		}
 	}()
 
-	logger.Info("Trying to retrieve endpoint id", zap.String("id", exsitingEpInfo.EndpointID))
-
-	ep := nw.Endpoints[exsitingEpInfo.EndpointID]
-=======
-			logger.Error("Failed to update endpoint with err", zap.String("id", existingEpInfo.Id), zap.Error(err))
-		}
-	}()
-
-	ep := nw.Endpoints[existingEpInfo.Id]
->>>>>>> bfa170e3
+	logger.Info("Trying to retrieve endpoint id", zap.String("id", existingEpInfo.EndpointID))
+
+	ep := nw.Endpoints[existingEpInfo.EndpointID]
 	if ep == nil {
 		return errEndpointNotFound
 	}
@@ -374,11 +366,7 @@
 	}
 
 	// Update routes for existing endpoint
-<<<<<<< HEAD
-	nw.Endpoints[exsitingEpInfo.EndpointID].Routes = ep.Routes
-=======
-	nw.Endpoints[existingEpInfo.Id].Routes = ep.Routes
->>>>>>> bfa170e3
+	nw.Endpoints[existingEpInfo.EndpointID].Routes = ep.Routes
 
 	return nil
 }
