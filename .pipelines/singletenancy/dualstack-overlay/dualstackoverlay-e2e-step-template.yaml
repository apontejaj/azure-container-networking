parameters:
  name: ""
  testDropgz: ""
  clusterName: ""
  cni: "dualstack"

steps:
  - bash: |
      go version
      go env
      mkdir -p '$(GOBIN)'
      mkdir -p '$(GOPATH)/pkg'
      mkdir -p '$(modulePath)'
      echo '##vso[task.prependpath]$(GOBIN)'
      echo '##vso[task.prependpath]$(GOROOT)/bin'
    name: "GoEnv"
    displayName: "Set up the Go environment"

  - task: AzureCLI@2
    inputs:
      azureSubscription: $(AZURE_TEST_AGENT_SERVICE_CONNECTION)
      scriptLocation: "inlineScript"
      scriptType: "bash"
      addSpnToEnvironment: true
      inlineScript: |
        set -e
        make -C ./hack/aks set-kubeconf AZCLI=az CLUSTER=${{ parameters.clusterName }}
        ls -lah
        pwd
        echo "installing kubectl"
        curl -LO "https://dl.k8s.io/release/$(curl -L -s https://dl.k8s.io/release/stable.txt)/bin/linux/amd64/kubectl"
        sudo install -o root -g root -m 0755 kubectl /usr/local/bin/kubectl
        kubectl cluster-info
        kubectl get po -owide -A
    retryCountOnTaskFailure: 3
    name: "installKubectl"
    displayName: "Install Kubectl"

  - script: |
      echo "deploy ip-masq-agent for overlay"
      kubectl create -f test/integration/manifests/ip-masq-agent/ip-masq-agent.yaml --validate=false
      cd test/integration/manifests/ip-masq-agent/
      kubectl create configmap config-custom.yaml
      cd ../../../..
      kubectl cluster-info
      kubectl get node
      CNS=$(make cns-version) DROPGZ=$(make cni-dropgz-test-version)
      sudo -E env "PATH=$PATH" make test-integration CNS_VERSION=${CNS} CNI_DROPGZ_VERSION=${DROPGZ} INSTALL_CNS=true INSTALL_DUALSTACK_OVERLAY=true TEST_DROPGZ=${{ parameters.testDropgz }}
      kubectl get po -owide -A
    retryCountOnTaskFailure: 3
    name: "integrationTest"
    displayName: "Run CNS Integration Tests on AKS DualStack Overlay"

  - script: |
      set -e
      cd test/integration/load
      echo "DualStack Overlay Linux control plane Node properties test"
      sudo go test -timeout 30m -tags load -run ^TestDualStackProperties$
      echo "DualStack Overlay Linux control plane Load test"
      sudo go test -timeout 30m -tags load -run ^TestLoad$
      echo "DualStack Overlay Linux control plane CNS validation test"
      sudo go test -timeout 30m -tags load -cni dualstack -run ^TestValidateState$
      cd ../datapath
      echo "Dualstack Overlay Linux datapath IPv6 test"
      sudo go test -count=1 datapath_linux_test.go -timeout 1m -tags connection -run ^TestDatapathLinux$ -tags=connection,integration -isDualStack=true
      echo "Dualstack Overlay Linux datapath IPv4 test"
      sudo go test -count=1 datapath_linux_test.go -timeout 1m -tags connection -run ^TestDatapathLinux$ -tags=connection,integration
      echo "cleaning up load-test namespace"
      kubectl delete ns load-test
    retryCountOnTaskFailure: 3
    name: "DualStack_Overlay_Linux_Tests"
    displayName: "DualStack Overlay Linux Tests"

<<<<<<< HEAD
  - task: AzureCLI@2
=======
  - task: AzureCLI@1
>>>>>>> b1c2508c
    inputs:
      azureSubscription: $(AZURE_TEST_AGENT_SERVICE_CONNECTION)
      scriptLocation: "inlineScript"
      scriptType: "bash"
      addSpnToEnvironment: true
<<<<<<< HEAD
      inlineScript: |
        make -C ./hack/aks windows-nodepool-up AZCLI=az SUB=$(SUB_AZURE_NETWORK_AGENT_TEST) CLUSTER=${{ parameters.clusterName }}
        echo "Windows node are successfully added to Dualstack Overlay Cluster"
        kubectl cluster-info
        kubectl get node
        kubectl get po -owide -A
        echo "Deploying windows CNS"
        kubectl apply -f test/integration/manifests/cns/daemonset-windows.yaml
        echo "wait for CNS pods deployment ready"
        kubectl rollout status deployment azure-cns-win --timeout=30s
        kubectl get po -owide -A
        echo "Upload CNI"
        dropgz_version=$(make cni-dropgz-version-test)
        export DROP_GZ_URL=$( make cni-dropgz-test-image-name-and-tag OS='windows' ARCH='amd64' OS_VERSION='ltsc2022' CNI_DROPGZ_VERSION=${dropgz_version})
        envsubst < ./test/integration/manifests/cni/cni-installer-v1-windows.yaml | kubectl apply -f -
    name: "Add_Windows_Node"
    displayName: "Add windows node on DualStackOverlay cluster"

  - script: |
      cd test/integration/load
      echo "DualStack Overlay Windows control plane CNS validation test"
      sudo go test -timeout 30m -tags load -run ^TestLoad$ -tags=load -os=windows
      echo "restart kubeproxy for windows pod internet connectivity"
      priviledgedPodList=`kubectl get pods -n kube-system | grep privileged | awk '{print $1}'`
      for priviledgedPod in $priviledgedPodList; do
          kubectl -n kube-system exec priviledgedPod -- powershell Restart-service kubeproxy
          kubectl -n kube-system exec priviledgedPod -- powershell Get-service kubeproxy
      done
    name: "Restart_Windows_KubeProxy"
    displayName: "Restart Windows KubeProxy"

  - script: |
      cd test/integration/load
      echo "DualStack Overlay Windows control plane Node properties test"
      sudo go test -timeout 30m -tags load -cni dualstack -run ^TestDualStackProperties$ -tags=load -os=windows 
      echo "DualStack Overlay Windows datapath test"
      sudo go test -timeout 30m -tags load -cni dualstack -run ^TestValidateState$ -tags=load -os=windows
      cd ../datapath
      sudo go test -count=1 datapath_windows_test.go -timeout 3m -tags connection -run ^TestDatapathWin$ -tags=connection
    name: "DualStack_Overlay_Windows_tests"
    displayName: "DualStack Overlay Windows Tests"
=======
      inlineScript: |    
        set -e
        clusterName=${{ parameters.clusterName }}
        echo "Restarting nodes"
        for val in $(az vmss list -g MC_${clusterName}_${clusterName}_$(REGION_DUALSTACKOVERLAY_CLUSTER_TEST) --query "[].name" -o tsv); do
          make -C ./hack/aks restart-vmss AZCLI=az CLUSTER=${clusterName} REGION=$(REGION_DUALSTACKOVERLAY_CLUSTER_TEST) VMSS_NAME=${val}
        done
    displayName: "Restart Nodes"

  - task: AzureCLI@1
    inputs:
      azureSubscription: $(AZURE_TEST_AGENT_SERVICE_CONNECTION)
      scriptLocation: "inlineScript"
      scriptType: "bash"
      addSpnToEnvironment: true
      inlineScript: |
        cd test/integration/load
        clusterName=${{ parameters.clusterName }}
        make -C ./hack/aks set-kubeconf AZCLI=az CLUSTER=${clusterName}
        make -C ./hack/aks azcfg AZCLI=az REGION=$(REGION_DUALSTACKOVERLAY_CLUSTER_TEST)
        kubectl get pods -A
        echo "Validating Node Restart"
        sudo go test -timeout 30m -tags load -cni dualstack -run ^TestValidateState$ -restart-case=true
    displayName: "Validate Node Restart"
    retryCountOnTaskFailure: 3

  - script: |
      echo "validate pod IP assignment before CNS restart"
      kubectl get pod -owide -A
      echo "validate pod state before CNS restarts"
      cd test/integration/load
      sudo go test -timeout 30m -tags load -cni dualstack -run ^TestValidateState$
      kubectl rollout restart ds azure-cns -n kube-system
      kubectl rollout status ds azure-cns -n kube-system
      kubectl get pod -owide -A
      echo "validate pods after CNS restarts"
      sudo go test -timeout 30m -tags load -cni dualstack -run ^TestValidateState$
    name: "restartCNS_ValidatePodState"
    displayName: "Restart CNS and Validate Pod State"
    retryCountOnTaskFailure: 3
>>>>>>> b1c2508c
<|MERGE_RESOLUTION|>--- conflicted
+++ resolved
@@ -71,17 +71,59 @@
     name: "DualStack_Overlay_Linux_Tests"
     displayName: "DualStack Overlay Linux Tests"
 
-<<<<<<< HEAD
-  - task: AzureCLI@2
-=======
   - task: AzureCLI@1
->>>>>>> b1c2508c
     inputs:
       azureSubscription: $(AZURE_TEST_AGENT_SERVICE_CONNECTION)
       scriptLocation: "inlineScript"
       scriptType: "bash"
       addSpnToEnvironment: true
-<<<<<<< HEAD
+      inlineScript: |    
+        set -e
+        clusterName=${{ parameters.clusterName }}
+        echo "Restarting nodes"
+        for val in $(az vmss list -g MC_${clusterName}_${clusterName}_$(REGION_DUALSTACKOVERLAY_CLUSTER_TEST) --query "[].name" -o tsv); do
+          make -C ./hack/aks restart-vmss AZCLI=az CLUSTER=${clusterName} REGION=$(REGION_DUALSTACKOVERLAY_CLUSTER_TEST) VMSS_NAME=${val}
+        done
+    displayName: "Restart Nodes"
+
+  - task: AzureCLI@1
+    inputs:
+      azureSubscription: $(AZURE_TEST_AGENT_SERVICE_CONNECTION)
+      scriptLocation: "inlineScript"
+      scriptType: "bash"
+      addSpnToEnvironment: true
+      inlineScript: |
+        cd test/integration/load
+        clusterName=${{ parameters.clusterName }}
+        make -C ./hack/aks set-kubeconf AZCLI=az CLUSTER=${clusterName}
+        make -C ./hack/aks azcfg AZCLI=az REGION=$(REGION_DUALSTACKOVERLAY_CLUSTER_TEST)
+        kubectl get pods -A
+        echo "Validating Node Restart"
+        sudo go test -timeout 30m -tags load -cni dualstack -run ^TestValidateState$ -restart-case=true
+    displayName: "Validate Node Restart"
+    retryCountOnTaskFailure: 3
+
+  - script: |
+      echo "validate pod IP assignment before CNS restart"
+      kubectl get pod -owide -A
+      echo "validate pod state before CNS restarts"
+      cd test/integration/load
+      sudo go test -timeout 30m -tags load -cni dualstack -run ^TestValidateState$
+      kubectl rollout restart ds azure-cns -n kube-system
+      kubectl rollout status ds azure-cns -n kube-system
+      kubectl get pod -owide -A
+      echo "validate pods after CNS restarts"
+      sudo go test -timeout 30m -tags load -cni dualstack -run ^TestValidateState$
+    name: "restartCNS_ValidatePodState"
+    displayName: "Restart CNS and Validate Pod State"
+    retryCountOnTaskFailure: 3
+
+  - task: AzureCLI@2
+    inputs:
+      azureSubscription: $(AZURE_TEST_AGENT_SERVICE_CONNECTION)
+      scriptLocation: "inlineScript"
+      scriptType: "bash"
+      addSpnToEnvironment: true
       inlineScript: |
         make -C ./hack/aks windows-nodepool-up AZCLI=az SUB=$(SUB_AZURE_NETWORK_AGENT_TEST) CLUSTER=${{ parameters.clusterName }}
         echo "Windows node are successfully added to Dualstack Overlay Cluster"
@@ -122,46 +164,4 @@
       cd ../datapath
       sudo go test -count=1 datapath_windows_test.go -timeout 3m -tags connection -run ^TestDatapathWin$ -tags=connection
     name: "DualStack_Overlay_Windows_tests"
-    displayName: "DualStack Overlay Windows Tests"
-=======
-      inlineScript: |    
-        set -e
-        clusterName=${{ parameters.clusterName }}
-        echo "Restarting nodes"
-        for val in $(az vmss list -g MC_${clusterName}_${clusterName}_$(REGION_DUALSTACKOVERLAY_CLUSTER_TEST) --query "[].name" -o tsv); do
-          make -C ./hack/aks restart-vmss AZCLI=az CLUSTER=${clusterName} REGION=$(REGION_DUALSTACKOVERLAY_CLUSTER_TEST) VMSS_NAME=${val}
-        done
-    displayName: "Restart Nodes"
-
-  - task: AzureCLI@1
-    inputs:
-      azureSubscription: $(AZURE_TEST_AGENT_SERVICE_CONNECTION)
-      scriptLocation: "inlineScript"
-      scriptType: "bash"
-      addSpnToEnvironment: true
-      inlineScript: |
-        cd test/integration/load
-        clusterName=${{ parameters.clusterName }}
-        make -C ./hack/aks set-kubeconf AZCLI=az CLUSTER=${clusterName}
-        make -C ./hack/aks azcfg AZCLI=az REGION=$(REGION_DUALSTACKOVERLAY_CLUSTER_TEST)
-        kubectl get pods -A
-        echo "Validating Node Restart"
-        sudo go test -timeout 30m -tags load -cni dualstack -run ^TestValidateState$ -restart-case=true
-    displayName: "Validate Node Restart"
-    retryCountOnTaskFailure: 3
-
-  - script: |
-      echo "validate pod IP assignment before CNS restart"
-      kubectl get pod -owide -A
-      echo "validate pod state before CNS restarts"
-      cd test/integration/load
-      sudo go test -timeout 30m -tags load -cni dualstack -run ^TestValidateState$
-      kubectl rollout restart ds azure-cns -n kube-system
-      kubectl rollout status ds azure-cns -n kube-system
-      kubectl get pod -owide -A
-      echo "validate pods after CNS restarts"
-      sudo go test -timeout 30m -tags load -cni dualstack -run ^TestValidateState$
-    name: "restartCNS_ValidatePodState"
-    displayName: "Restart CNS and Validate Pod State"
-    retryCountOnTaskFailure: 3
->>>>>>> b1c2508c
+    displayName: "DualStack Overlay Windows Tests"