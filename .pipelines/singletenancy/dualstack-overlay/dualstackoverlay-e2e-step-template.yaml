parameters:
  name: ""
  testDropgz: ""
  clusterName: ""
  cni: "dualstack"

steps:
  - bash: |
      go version
      go env
      mkdir -p '$(GOBIN)'
      mkdir -p '$(GOPATH)/pkg'
      mkdir -p '$(modulePath)'
      echo '##vso[task.prependpath]$(GOBIN)'
      echo '##vso[task.prependpath]$(GOROOT)/bin'
    name: "GoEnv"
    displayName: "Set up the Go environment"

  - task: AzureCLI@2
    inputs:
      azureSubscription: $(AZURE_TEST_AGENT_SERVICE_CONNECTION)
      scriptLocation: "inlineScript"
      scriptType: "bash"
      addSpnToEnvironment: true
      inlineScript: |
<<<<<<< HEAD
        echo "Check az version"
        az version
        echo "Install az cli extension preview"
        az extension add --name aks-preview
        az extension update --name aks-preview
        mkdir -p ~/.kube/
        echo "Create AKS DualStack Overlay cluster"
        make -C ./hack/aks azcfg AZCLI=az REGION=$(REGION_DUALSTACKOVERLAY_CLUSTER_TEST)
        make -C ./hack/aks dualstack-overlay-byocni-up AZCLI=az VM_SIZE=$(DUALSTACK_VM_SIZE) REGION=$(REGION_DUALSTACKOVERLAY_CLUSTER_TEST) SUB=$(SUB_AZURE_NETWORK_AGENT_TEST) CLUSTER=${{ parameters.clusterName }}-$(make revision)
        echo "Dualstack Overlay Cluster is successfully created"
    displayName: Create DualStackOverlay cluster
    condition: succeeded()

  - script: |
      ls -lah
      pwd
      echo "installing kubectl"
      curl -LO "https://dl.k8s.io/release/$(curl -L -s https://dl.k8s.io/release/stable.txt)/bin/linux/amd64/kubectl"
      sudo install -o root -g root -m 0755 kubectl /usr/local/bin/kubectl
      kubectl cluster-info
      kubectl get po -owide -A
=======
        set -e
        make -C ./hack/aks set-kubeconf AZCLI=az CLUSTER=${{ parameters.clusterName }}
        ls -lah
        pwd
        echo "installing kubectl"
        curl -LO "https://dl.k8s.io/release/$(curl -L -s https://dl.k8s.io/release/stable.txt)/bin/linux/amd64/kubectl"
        sudo install -o root -g root -m 0755 kubectl /usr/local/bin/kubectl
        kubectl cluster-info
        kubectl get po -owide -A
>>>>>>> a307bd40
    retryCountOnTaskFailure: 3
    name: "installKubectl"
    displayName: "Install Kubectl"

  - script: |
      echo "deploy ip-masq-agent for overlay"
      kubectl create -f test/integration/manifests/ip-masq-agent/ip-masq-agent.yaml --validate=false
      cd test/integration/manifests/ip-masq-agent/
      kubectl create configmap config-custom.yaml
      cd ../../../..
      kubectl cluster-info
      kubectl get node
      CNS=$(make cns-version) DROPGZ=$(make cni-dropgz-test-version)
      sudo -E env "PATH=$PATH" make test-integration CNS_VERSION=${CNS} CNI_DROPGZ_VERSION=${DROPGZ} INSTALL_CNS=true INSTALL_DUALSTACK_OVERLAY=true TEST_DROPGZ=${{ parameters.testDropgz }}
      kubectl get po -owide -A
    retryCountOnTaskFailure: 3
    name: "integrationTest"
    displayName: "Run CNS Integration Tests on AKS DualStack Overlay"

  - script: |
      cd test/integration/load
      echo "DualStack Overlay Linux control plane Node properties test"
      sudo go test -timeout 30m -tags load -run ^TestDualStackProperties$ -tags=load
      echo "DualStack Overlay Linux control plane Load test"
      sudo go test -timeout 30m -tags load -run ^TestLoad$ -tags=load
      echo "DualStack Overlay Linux control plane CNS validation test"
      make test-validate-state OS=${{ parameters.os }} CNI_TYPE=${{ parameters.cni }}
      cd ../datapath
      echo "Dualstack Overlay Linux datapath IPv6 test"
      sudo go test -count=1 datapath_linux_test.go -timeout 1m -tags connection -run ^TestDatapathLinux$ -tags=connection,integration -isDualStack=true
      echo "Dualstack Overlay Linux datapath IPv4 test"
      sudo go test -count=1 datapath_linux_test.go -timeout 1m -tags connection -run ^TestDatapathLinux$ -tags=connection,integration
      echo "removing load-test namespace"
      kubectl delete ns load-test
    name: "DualStack_Overlay_Linux_Tests"
    displayName: "DualStack Overlay Linux Tests"

  - task: AzureCLI@2
    inputs:
      azureSubscription: $(AZURE_TEST_AGENT_SERVICE_CONNECTION)
      scriptLocation: "inlineScript"
      scriptType: "bash"
      addSpnToEnvironment: true
      inlineScript: |
        make -C ./hack/aks windows-nodepool-up AZCLI=az VM_SIZE=$(DUALSTACK_VM_SIZE) SUB=$(SUB_AZURE_NETWORK_AGENT_TEST) CLUSTER=${{ parameters.clusterName }}-$(make revision)
        echo "Windows node are successfully added to Dualstack Overlay Cluster"
        kubectl cluster-info
        kubectl get node
        kubectl get po -owide -A
        echo "Deploying windows CNS"
        kubectl apply -f test/integration/manifests/cns/daemonset-windows.yaml
        kubectl get po -owide -A
        echo "Waiting for CNS pods to be running"
        sleep 30
        echo "Upload CNI"
        dropgz_version=$(make cni-dropgz-version)
        export DROP_GZ_URL=$( make cni-dropgz-test-image-name-and-tag OS='windows' ARCH='amd64' OS_VERSION='ltsc2022' CNI_DROPGZ_VERSION=${dropgz_version})
        envsubst < ./test/integration/manifests/cni/cni-installer-v1-windows.yaml | kubectl apply -f -
    name: "Add_Windows_Node"
    displayName: "Add windows node on DualStackOverlay cluster"

  - script: |
      cd test/integration/load
      sudo go test -timeout 30m -tags load -run ^TestLoad$ -tags=load -os=windows
      echo "DualStack Overlay Windows control plane CNS validation test"
      sudo go test -timeout 30m -tags load -cni dualstack -run ^TestDualStackProperties$ -tags=load -os=windows 
      echo "DualStack Overlay Windows control plane Node properties test"
      sudo go test -timeout 30m -tags load -cni dualstack -run ^TestValidateState$ -tags=load -os=windows
      echo "DualStack Overlay Windows datapath test"
      cd ../datapath
      sudo go test -count=1 datapath_windows_test.go -timeout 3m -tags connection -run ^TestDatapathWin$ -tags=connection
    name: "DualStack_Overlay_Windows_tests"
    displayName: "DualStack Overlay Windows Tests"<|MERGE_RESOLUTION|>--- conflicted
+++ resolved
@@ -23,29 +23,6 @@
       scriptType: "bash"
       addSpnToEnvironment: true
       inlineScript: |
-<<<<<<< HEAD
-        echo "Check az version"
-        az version
-        echo "Install az cli extension preview"
-        az extension add --name aks-preview
-        az extension update --name aks-preview
-        mkdir -p ~/.kube/
-        echo "Create AKS DualStack Overlay cluster"
-        make -C ./hack/aks azcfg AZCLI=az REGION=$(REGION_DUALSTACKOVERLAY_CLUSTER_TEST)
-        make -C ./hack/aks dualstack-overlay-byocni-up AZCLI=az VM_SIZE=$(DUALSTACK_VM_SIZE) REGION=$(REGION_DUALSTACKOVERLAY_CLUSTER_TEST) SUB=$(SUB_AZURE_NETWORK_AGENT_TEST) CLUSTER=${{ parameters.clusterName }}-$(make revision)
-        echo "Dualstack Overlay Cluster is successfully created"
-    displayName: Create DualStackOverlay cluster
-    condition: succeeded()
-
-  - script: |
-      ls -lah
-      pwd
-      echo "installing kubectl"
-      curl -LO "https://dl.k8s.io/release/$(curl -L -s https://dl.k8s.io/release/stable.txt)/bin/linux/amd64/kubectl"
-      sudo install -o root -g root -m 0755 kubectl /usr/local/bin/kubectl
-      kubectl cluster-info
-      kubectl get po -owide -A
-=======
         set -e
         make -C ./hack/aks set-kubeconf AZCLI=az CLUSTER=${{ parameters.clusterName }}
         ls -lah
@@ -55,7 +32,6 @@
         sudo install -o root -g root -m 0755 kubectl /usr/local/bin/kubectl
         kubectl cluster-info
         kubectl get po -owide -A
->>>>>>> a307bd40
     retryCountOnTaskFailure: 3
     name: "installKubectl"
     displayName: "Install Kubectl"
@@ -88,8 +64,6 @@
       sudo go test -count=1 datapath_linux_test.go -timeout 1m -tags connection -run ^TestDatapathLinux$ -tags=connection,integration -isDualStack=true
       echo "Dualstack Overlay Linux datapath IPv4 test"
       sudo go test -count=1 datapath_linux_test.go -timeout 1m -tags connection -run ^TestDatapathLinux$ -tags=connection,integration
-      echo "removing load-test namespace"
-      kubectl delete ns load-test
     name: "DualStack_Overlay_Linux_Tests"
     displayName: "DualStack Overlay Linux Tests"
 
