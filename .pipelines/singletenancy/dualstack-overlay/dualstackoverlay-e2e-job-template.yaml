parameters:
  name: ""
  displayName: ""
  pipelineBuildImage: "$(BUILD_IMAGE)"
  testDropgz: ""
  clusterName: ""

stages:
  - stage: ${{ parameters.name }}
    displayName: E2E - ${{ parameters.displayName }}
    dependsOn: 
    - setup
    - publish
    jobs:
      - job: ${{ parameters.name }}
        displayName: DualStack Overlay Test Suite - (${{ parameters.name }})
        timeoutInMinutes: 120
        pool:
          name: $(BUILD_POOL_NAME_DEFAULT)
          demands: 
          - Role -equals $(CUSTOM_E2E_ROLE)
        variables:
          GOPATH: "$(Agent.TempDirectory)/go" # Go workspace path
          GOBIN: "$(GOPATH)/bin" # Go binaries path
          modulePath: "$(GOPATH)/src/github.com/Azure/azure-container-networking"
        steps:
          - template: dualstackoverlay-e2e-step-template.yaml
            parameters:
              name: ${{ parameters.name }}
              testDropgz: ${{ parameters.testDropgz }}
<<<<<<< HEAD
              clusterName: ${{ parameters.clusterName }}
              
=======
              clusterName: ${{ parameters.clusterName }}
>>>>>>> 6cb051b9
<|MERGE_RESOLUTION|>--- conflicted
+++ resolved
@@ -28,9 +28,5 @@
             parameters:
               name: ${{ parameters.name }}
               testDropgz: ${{ parameters.testDropgz }}
-<<<<<<< HEAD
               clusterName: ${{ parameters.clusterName }}
-              
-=======
-              clusterName: ${{ parameters.clusterName }}
->>>>>>> 6cb051b9
+              