--- conflicted
+++ resolved
@@ -481,12 +481,8 @@
 	SkipDefaultRoutes bool
 	// Routes to configure on interface
 	Routes []Route
-<<<<<<< HEAD
-	PnPID  string
-=======
 	// PnpId is set for backend interfaces, Pnp Id identifies VF. Plug and play id(pnp) is also called as PCI ID
 	PnPID string
->>>>>>> 313ce0c4
 }
 
 type HostIPInfo struct {
