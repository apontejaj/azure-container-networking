.DEFAULT_GOAL := help

# Default platform commands
SHELL		= /bin/bash
MKDIR 	   := mkdir -p
RMDIR 	   := rm -rf
ARCHIVE_CMD = tar -czvf

# Default platform extensions
ARCHIVE_EXT = tgz

# Windows specific commands
ifeq ($(OS),Windows_NT)
MKDIR := powershell.exe -NoProfile -Command New-Item -ItemType Directory -Force
RMDIR := powershell.exe -NoProfile -Command Remove-Item -Recurse -Force
endif

# Build defaults.
GOOS 	 ?= $(shell go env GOOS)
GOARCH   ?= $(shell go env GOARCH)
GOOSES   ?= "linux windows" # To override at the cli do: GOOSES="\"darwin bsd\""
GOARCHES ?= "amd64 arm64" # To override at the cli do: GOARCHES="\"ppc64 mips\""
ltsc2019  = "10.0.17763.4010"
ltsc2022  = "10.0.20348.643"

# Windows specific extensions
# set these based on the GOOS, not the OS
ifeq ($(GOOS),windows)
ARCHIVE_CMD = zip -9lq
ARCHIVE_EXT = zip
EXE_EXT 	= .exe
endif

# Interrogate the git repo and set some variables
REPO_ROOT 		   		 = $(shell git rev-parse --show-toplevel)
REVISION 		   		?= $(shell git rev-parse --short HEAD)
ACN_VERSION  	   		?= $(shell git describe --exclude "azure-ipam*" --exclude "dropgz*" --exclude "zapai*" --tags --always)
AZURE_IPAM_VERSION 		?= $(notdir $(shell git describe --match "azure-ipam*" --tags --always))
CNI_VERSION        		?= $(ACN_VERSION)
CNI_DROPGZ_VERSION 		?= $(notdir $(shell git describe --match "dropgz*" --tags --always))
CNI_DROPGZ_TEST_VERSION ?= $(notdir $(shell git describe --match "dropgz-test*" --tags --always))
CNS_VERSION  	   		?= $(ACN_VERSION)
NPM_VERSION        		?= $(ACN_VERSION)
ZAPAI_VERSION  	   		?= $(notdir $(shell git describe --match "zapai*" --tags --always))

# Build directories.
AZURE_IPAM_DIR = $(REPO_ROOT)/azure-ipam
CNM_DIR = $(REPO_ROOT)/cnm/plugin
CNI_NET_DIR = $(REPO_ROOT)/cni/network/plugin
CNI_IPAM_DIR = $(REPO_ROOT)/cni/ipam/plugin
CNI_IPAMV6_DIR = $(REPO_ROOT)/cni/ipam/pluginv6
CNI_TELEMETRY_DIR = $(REPO_ROOT)/cni/telemetry/service
ACNCLI_DIR = $(REPO_ROOT)/tools/acncli
CNS_DIR = $(REPO_ROOT)/cns/service
NPM_DIR = $(REPO_ROOT)/npm/cmd
OUTPUT_DIR = $(REPO_ROOT)/output
BUILD_DIR = $(OUTPUT_DIR)/$(GOOS)_$(GOARCH)
AZURE_IPAM_BUILD_DIR = $(BUILD_DIR)/azure-ipam
IMAGE_DIR  = $(OUTPUT_DIR)/images
CNM_BUILD_DIR = $(BUILD_DIR)/cnm
CNI_BUILD_DIR = $(BUILD_DIR)/cni
ACNCLI_BUILD_DIR = $(BUILD_DIR)/acncli
CNI_MULTITENANCY_BUILD_DIR = $(BUILD_DIR)/cni-multitenancy
CNI_MULTITENANCY_TRANSPARENT_VLAN_BUILD_DIR = $(BUILD_DIR)/cni-multitenancy-transparent-vlan
CNI_SWIFT_BUILD_DIR = $(BUILD_DIR)/cni-swift
CNI_OVERLAY_BUILD_DIR = $(BUILD_DIR)/cni-overlay
CNI_BAREMETAL_BUILD_DIR = $(BUILD_DIR)/cni-baremetal
CNI_DUALSTACK_BUILD_DIR = $(BUILD_DIR)/cni-dualstack
CNS_BUILD_DIR = $(BUILD_DIR)/cns
NPM_BUILD_DIR = $(BUILD_DIR)/npm
TOOLS_DIR = $(REPO_ROOT)/build/tools
TOOLS_BIN_DIR = $(TOOLS_DIR)/bin
CNI_AI_ID = 5515a1eb-b2bc-406a-98eb-ba462e6f0411
CNS_AI_ID = ce672799-8f08-4235-8c12-08563dc2acef
NPM_AI_ID = 014c22bd-4107-459e-8475-67909e96edcb
ACN_PACKAGE_PATH = github.com/Azure/azure-container-networking
CNI_AI_PATH=$(ACN_PACKAGE_PATH)/telemetry.aiMetadata
CNS_AI_PATH=$(ACN_PACKAGE_PATH)/cns/logger.aiMetadata
NPM_AI_PATH=$(ACN_PACKAGE_PATH)/npm.aiMetadata

# Tool paths
CONTROLLER_GEN  := $(TOOLS_BIN_DIR)/controller-gen
GOCOV           := $(TOOLS_BIN_DIR)/gocov
GOCOV_XML       := $(TOOLS_BIN_DIR)/gocov-xml
GOFUMPT         := $(TOOLS_BIN_DIR)/gofumpt
GOLANGCI_LINT   := $(TOOLS_BIN_DIR)/golangci-lint
GO_JUNIT_REPORT := $(TOOLS_BIN_DIR)/go-junit-report
MOCKGEN         := $(TOOLS_BIN_DIR)/mockgen

# Archive file names.
ACNCLI_ARCHIVE_NAME = acncli-$(GOOS)-$(GOARCH)-$(ACN_VERSION).$(ARCHIVE_EXT)
CNI_ARCHIVE_NAME = azure-vnet-cni-$(GOOS)-$(GOARCH)-$(CNI_VERSION).$(ARCHIVE_EXT)
CNI_MULTITENANCY_ARCHIVE_NAME = azure-vnet-cni-multitenancy-$(GOOS)-$(GOARCH)-$(CNI_VERSION).$(ARCHIVE_EXT)
CNI_MULTITENANCY_TRANSPARENT_VLAN_ARCHIVE_NAME = azure-vnet-cni-multitenancy-transparent-vlan-$(GOOS)-$(GOARCH)-$(CNI_VERSION).$(ARCHIVE_EXT)
CNI_SWIFT_ARCHIVE_NAME = azure-vnet-cni-swift-$(GOOS)-$(GOARCH)-$(CNI_VERSION).$(ARCHIVE_EXT)
CNI_OVERLAY_ARCHIVE_NAME = azure-vnet-cni-overlay-$(GOOS)-$(GOARCH)-$(CNI_VERSION).$(ARCHIVE_EXT)
CNI_BAREMETAL_ARCHIVE_NAME = azure-vnet-cni-baremetal-$(GOOS)-$(GOARCH)-$(CNI_VERSION).$(ARCHIVE_EXT)
CNI_DUALSTACK_ARCHIVE_NAME = azure-vnet-cni-overlay-dualstack-$(GOOS)-$(GOARCH)-$(CNI_VERSION).$(ARCHIVE_EXT)
CNM_ARCHIVE_NAME = azure-vnet-cnm-$(GOOS)-$(GOARCH)-$(ACN_VERSION).$(ARCHIVE_EXT)
CNS_ARCHIVE_NAME = azure-cns-$(GOOS)-$(GOARCH)-$(CNS_VERSION).$(ARCHIVE_EXT)
NPM_ARCHIVE_NAME = azure-npm-$(GOOS)-$(GOARCH)-$(NPM_VERSION).$(ARCHIVE_EXT)
AZURE_IPAM_ARCHIVE_NAME = azure-ipam-$(GOOS)-$(GOARCH)-$(AZURE_IPAM_VERSION).$(ARCHIVE_EXT)

# Image info file names.
CNI_DROPGZ_IMAGE_INFO_FILE = cni-dropgz-$(CNI_DROPGZ_VERSION).txt
CNS_IMAGE_INFO_FILE 	   = azure-cns-$(CNS_VERSION).txt
NPM_IMAGE_INFO_FILE 	   = azure-npm-$(NPM_VERSION).txt

# Docker libnetwork (CNM) plugin v2 image parameters.
CNM_PLUGIN_IMAGE ?= microsoft/azure-vnet-plugin
CNM_PLUGIN_ROOTFS = azure-vnet-plugin-rootfs

# Default target
all-binaries-platforms: ## Make all platform binaries
	@for goos in "$(GOOSES)"; do \
		for goarch in "$(GOARCHES)"; do \
			make all-binaries GOOS=$$goos GOARCH=$$goarch; \
		done \
	done

# OS specific binaries/images
ifeq ($(GOOS),linux)
all-binaries: acncli azure-cnm-plugin azure-cni-plugin azure-cns azure-npm azure-ipam
all-images: npm-image cns-image cni-manager-image
else
all-binaries: azure-cnm-plugin azure-cni-plugin azure-cns azure-npm
all-images:
	@echo "Nothing to build. Skip."
endif

# Shorthand target names for convenience.
azure-cnm-plugin: cnm-binary cnm-archive
azure-cni-plugin: azure-vnet-binary azure-vnet-ipam-binary azure-vnet-ipamv6-binary azure-vnet-telemetry-binary cni-archive
azure-cns: azure-cns-binary cns-archive
acncli: acncli-binary acncli-archive
azure-cnms: azure-cnms-binary cnms-archive
azure-npm: azure-npm-binary npm-archive
azure-ipam: azure-ipam-binary azure-ipam-archive


##@ Versioning

revision: ## print the current git revision
	@echo $(REVISION)

version: ## prints the root version
	@echo $(ACN_VERSION)

acncli-version: version

azure-ipam-version: ## prints the azure-ipam version
	@echo $(AZURE_IPAM_VERSION)

cni-version: ## prints the cni version
	@echo $(CNI_VERSION)

cni-dropgz-version: ## prints the cni-dropgz version
	@echo $(CNI_DROPGZ_VERSION)

cni-dropgz-test-version: ## prints the cni-dropgz version
	@echo $(CNI_DROPGZ_TEST_VERSION)

cns-version:
	@echo $(CNS_VERSION)

npm-version:
	@echo $(NPM_VERSION)

zapai-version: ## prints the zapai version
	@echo $(ZAPAI_VERSION)

##@ Binaries

# Build the delegated IPAM plugin binary.
azure-ipam-binary:
	cd $(AZURE_IPAM_DIR) && CGO_ENABLED=0 go build -v -o $(AZURE_IPAM_BUILD_DIR)/azure-ipam$(EXE_EXT) -ldflags "-X github.com/Azure/azure-container-networking/azure-ipam/internal/buildinfo.Version=$(AZURE_IPAM_VERSION)" -gcflags="-dwarflocationlists=true"

# Build the Azure CNM binary.
cnm-binary:
	cd $(CNM_DIR) && CGO_ENABLED=0 go build -v -o $(CNM_BUILD_DIR)/azure-vnet-plugin$(EXE_EXT) -ldflags "-X main.version=$(ACN_VERSION)" -gcflags="-dwarflocationlists=true"

# Build the Azure CNI network binary.
azure-vnet-binary:
	cd $(CNI_NET_DIR) && CGO_ENABLED=0 go build -v -o $(CNI_BUILD_DIR)/azure-vnet$(EXE_EXT) -ldflags "-X main.version=$(CNI_VERSION)" -gcflags="-dwarflocationlists=true"

# Build the Azure CNI IPAM binary.
azure-vnet-ipam-binary:
	cd $(CNI_IPAM_DIR) && CGO_ENABLED=0 go build -v -o $(CNI_BUILD_DIR)/azure-vnet-ipam$(EXE_EXT) -ldflags "-X main.version=$(CNI_VERSION)" -gcflags="-dwarflocationlists=true"

# Build the Azure CNI IPAMV6 binary.
azure-vnet-ipamv6-binary:
	cd $(CNI_IPAMV6_DIR) && CGO_ENABLED=0 go build -v -o $(CNI_BUILD_DIR)/azure-vnet-ipamv6$(EXE_EXT) -ldflags "-X main.version=$(CNI_VERSION)" -gcflags="-dwarflocationlists=true"

# Build the Azure CNI telemetry binary.
azure-vnet-telemetry-binary:
	cd $(CNI_TELEMETRY_DIR) && CGO_ENABLED=0 go build -v -o $(CNI_BUILD_DIR)/azure-vnet-telemetry$(EXE_EXT) -ldflags "-X main.version=$(CNI_VERSION) -X $(CNI_AI_PATH)=$(CNI_AI_ID)" -gcflags="-dwarflocationlists=true"

# Build the Azure CLI network binary.
acncli-binary:
	cd $(ACNCLI_DIR) && CGO_ENABLED=0 go build -v -o $(ACNCLI_BUILD_DIR)/acn$(EXE_EXT) -ldflags "-X main.version=$(ACN_VERSION)" -gcflags="-dwarflocationlists=true"

# Build the Azure CNS binary.
azure-cns-binary:
	cd $(CNS_DIR) && CGO_ENABLED=0 go build -v -o $(CNS_BUILD_DIR)/azure-cns$(EXE_EXT) -ldflags "-X main.version=$(CNS_VERSION) -X $(CNS_AI_PATH)=$(CNS_AI_ID) -X $(CNI_AI_PATH)=$(CNI_AI_ID)" -gcflags="-dwarflocationlists=true"

# Build the Azure NPM binary.
azure-npm-binary:
	cd $(CNI_TELEMETRY_DIR) && CGO_ENABLED=0 go build -v -o $(NPM_BUILD_DIR)/azure-vnet-telemetry$(EXE_EXT) -ldflags "-X main.version=$(NPM_VERSION)" -gcflags="-dwarflocationlists=true"
	cd $(NPM_DIR) && CGO_ENABLED=0 go build -v -o $(NPM_BUILD_DIR)/azure-npm$(EXE_EXT) -ldflags "-X main.version=$(NPM_VERSION) -X $(NPM_AI_PATH)=$(NPM_AI_ID)" -gcflags="-dwarflocationlists=true"

##@ Containers

## Common variables for all containers.
IMAGE_REGISTRY      ?= acnpublic.azurecr.io
OS                  ?= $(GOOS)
ARCH                ?= $(GOARCH)
PLATFORM            ?= $(OS)/$(ARCH)
BUILDX_ACTION  		?= --load
CONTAINER_BUILDER   ?= buildah
CONTAINER_RUNTIME   ?= podman
CONTAINER_TRANSPORT ?= skopeo


# prefer buildah, if available, but fall back to docker if that binary is not in the path or on Windows.
ifeq (, $(shell which $(CONTAINER_BUILDER)))
CONTAINER_BUILDER = docker
endif
ifeq ($(OS), windows)
CONTAINER_BUILDER = docker
endif

# prefer podman, if available, but fall back to docker if that binary is not in the path or on Windows.
ifeq (, $(shell which $(CONTAINER_RUNTIME)))
CONTAINER_RUNTIME = docker
endif
ifeq ($(OS), windows)
CONTAINER_RUNTIME = docker
endif

# prefer skopeo, if available, but fall back to docker if that binary is not in the path. or on Windows
ifeq (, $(shell which $(CONTAINER_TRANSPORT)))
CONTAINER_TRANSPORT = docker
endif
ifeq ($(OS), windows)
CONTAINER_TRANSPORT = docker
endif

## Image name definitions.
ACNCLI_IMAGE     	  = acncli
CNI_DROPGZ_IMAGE 	  = cni-dropgz
CNI_DROPGZ_TEST_IMAGE = cni-dropgz-test
CNS_IMAGE        	  = azure-cns
NPM_IMAGE        	  = azure-npm

## Image platform tags.
ACNCLI_PLATFORM_TAG    		 ?= $(subst /,-,$(PLATFORM))$(if $(OS_VERSION),-$(OS_VERSION),)-$(ACN_VERSION)
CNI_DROPGZ_PLATFORM_TAG 	 ?= $(subst /,-,$(PLATFORM))$(if $(OS_VERSION),-$(OS_VERSION),)-$(CNI_DROPGZ_VERSION)
CNI_DROPGZ_TEST_PLATFORM_TAG ?= $(subst /,-,$(PLATFORM))$(if $(OS_VERSION),-$(OS_VERSION),)-$(CNI_DROPGZ_TEST_VERSION)
CNS_PLATFORM_TAG        	 ?= $(subst /,-,$(PLATFORM))$(if $(OS_VERSION),-$(OS_VERSION),)-$(CNS_VERSION)
CNS_WINDOWS_PLATFORM_TAG 	 ?= $(subst /,-,$(PLATFORM))$(if $(OS_VERSION),-$(OS_VERSION),)-$(CNS_VERSION)-$(OS_SKU_WIN)
NPM_PLATFORM_TAG        	 ?= $(subst /,-,$(PLATFORM))$(if $(OS_VERSION),-$(OS_VERSION),)-$(NPM_VERSION)


qemu-user-static: ## Set up the host to run qemu multiplatform container builds.
	sudo $(CONTAINER_RUNTIME) run --rm --privileged multiarch/qemu-user-static --reset -p yes


## Reusable build targets for building individual container images.

container-buildah: # util target to build container images using buildah. do not invoke directly.
	buildah bud \
		--jobs 16 \
		--platform $(PLATFORM) \
		-f $(DOCKERFILE) \
		--build-arg VERSION=$(TAG) $(EXTRA_BUILD_ARGS) \
		-t $(IMAGE_REGISTRY)/$(IMAGE):$(TAG) \
		.
	buildah push $(IMAGE_REGISTRY)/$(IMAGE):$(TAG)

container-docker: # util target to build container images using docker buildx. do not invoke directly.
	docker buildx create --use --platform $(PLATFORM)
	docker buildx build \
		$(BUILDX_ACTION) \
		--platform $(PLATFORM) \
		-f $(DOCKERFILE) \
		--build-arg VERSION=$(TAG) $(EXTRA_BUILD_ARGS) \
		-t $(IMAGE_REGISTRY)/$(IMAGE):$(TAG) \
		.

container: # util target to build container images. do not invoke directly.
	$(MAKE) container-$(CONTAINER_BUILDER) \
		PLATFORM=$(PLATFORM) \
		TAG=$(TAG) \
		OS=$(OS) \
		ARCH=$(ARCH) \
		OS_VERSION=$(OS_VERSION)

container-push: # util target to publish container image. do not invoke directly.
	$(CONTAINER_BUILDER) push \
		$(IMAGE_REGISTRY)/$(IMAGE):$(TAG)

container-pull: # util target to pull container image. do not invoke directly.
	$(CONTAINER_BUILDER) pull \
		$(IMAGE_REGISTRY)/$(IMAGE):$(TAG)


## Build specific container images.

# acncli

acncli-image-name: # util target to print the CNI manager image name.
	@echo $(ACNCLI_IMAGE)

acncli-image-name-and-tag: # util target to print the CNI manager image name and tag.
	@echo $(IMAGE_REGISTRY)/$(ACNCLI_IMAGE):$(ACNCLI_PLATFORM_TAG)

acncli-image: ## build cni-manager container image.
	$(MAKE) container \
		DOCKERFILE=tools/acncli/Dockerfile \
		IMAGE=$(ACNCLI_IMAGE) \
		TAG=$(ACNCLI_PLATFORM_TAG)

acncli-image-push: ## push cni-manager container image.
	$(MAKE) container-push \
		IMAGE=$(ACNCLI_IMAGE) \
		TAG=$(ACNCLI_PLATFORM_TAG)

acncli-image-pull: ## pull cni-manager container image.
	$(MAKE) container-pull \
		IMAGE=$(ACNCLI_IMAGE) \
		TAG=$(ACNCLI_PLATFORM_TAG)

# cni-dropgz

cni-dropgz-image-name: # util target to print the CNI dropgz image name.
	@echo $(CNI_DROPGZ_IMAGE)

cni-dropgz-image-name-and-tag: # util target to print the CNI dropgz image name and tag.
	@echo $(IMAGE_REGISTRY)/$(CNI_DROPGZ_IMAGE):$(CNI_DROPGZ_PLATFORM_TAG)

cni-dropgz-image: ## build cni-dropgz container image.
	$(MAKE) container \
		DOCKERFILE=dropgz/build/$(OS).Dockerfile \
		EXTRA_BUILD_ARGS='--build-arg OS=$(OS) --build-arg ARCH=$(ARCH) --build-arg OS_VERSION=$(OS_VERSION)' \
		IMAGE=$(CNI_DROPGZ_IMAGE) \
		TAG=$(CNI_DROPGZ_PLATFORM_TAG)

cni-dropgz-image-push: ## push cni-dropgz container image.
	$(MAKE) container-push \
		IMAGE=$(CNI_DROPGZ_IMAGE) \
		TAG=$(CNI_DROPGZ_PLATFORM_TAG)

cni-dropgz-image-pull: ## pull cni-dropgz container image.
	$(MAKE) container-pull \
		IMAGE=$(CNI_DROPGZ_IMAGE) \
		TAG=$(CNI_DROPGZ_PLATFORM_TAG)

# cni-dropgz-test

cni-dropgz-test-image-name: # util target to print the CNI dropgz test image name.
	@echo $(CNI_DROPGZ_TEST_IMAGE)

cni-dropgz-test-image-name-and-tag: # util target to print the CNI dropgz test image name and tag.
	@echo $(IMAGE_REGISTRY)/$(CNI_DROPGZ_TEST_IMAGE):$(CNI_DROPGZ_TEST_PLATFORM_TAG)

cni-dropgz-test-image: ## build cni-dropgz-test container image.
	$(MAKE) container \
		DOCKERFILE=dropgz/build/cniTest_$(OS).Dockerfile \
		EXTRA_BUILD_ARGS='--build-arg OS=$(OS)  --build-arg ARCH=$(ARCH) --build-arg OS_VERSION=$(OS_VERSION)' \
		IMAGE=$(CNI_DROPGZ_TEST_IMAGE) \
		TAG=$(CNI_DROPGZ_TEST_PLATFORM_TAG)

cni-dropgz-test-image-push: ## push cni-dropgz-test container image.
	$(MAKE) container-push \
		IMAGE=$(CNI_DROPGZ_TEST_IMAGE) \
		TAG=$(CNI_DROPGZ_TEST_PLATFORM_TAG)

cni-dropgz-test-image-pull: ## pull cni-dropgz-test container image.
	$(MAKE) container-pull \
		IMAGE=$(CNI_DROPGZ_TEST_IMAGE) \
		TAG=$(CNI_DROPGZ_TEST_PLATFORM_TAG)

# cns

cns-image-name: # util target to print the CNS image name
	@echo $(CNS_IMAGE)

cns-image-name-and-tag: # util target to print the CNS image name and tag.
	@echo $(IMAGE_REGISTRY)/$(CNS_IMAGE):$(CNS_PLATFORM_TAG)

cns-image: ## build cns container image.
	$(MAKE) container \
		DOCKERFILE=cns/$(OS).Dockerfile \
		IMAGE=$(CNS_IMAGE) \
		EXTRA_BUILD_ARGS='--build-arg CNS_AI_PATH=$(CNS_AI_PATH) --build-arg CNS_AI_ID=$(CNS_AI_ID) --build-arg OS_VERSION=$(OS_VERSION)' \
		PLATFORM=$(PLATFORM) \
		TAG=$(CNS_PLATFORM_TAG) \
		OS=$(OS) \
		ARCH=$(ARCH) \
		OS_VERSION=$(OS_VERSION)

cns-image-push: ## push cns container image.
	$(MAKE) container-push \
		IMAGE=$(CNS_IMAGE) \
		TAG=$(CNS_PLATFORM_TAG)

cns-image-pull: ## pull cns container image.
	$(MAKE) container-pull \
		IMAGE=$(CNS_IMAGE) \
		TAG=$(CNS_PLATFORM_TAG)

# npm

npm-image-name: # util target to print the NPM image name
	@echo $(NPM_IMAGE)

npm-image-name-and-tag: # util target to print the NPM image name and tag.
	@echo $(IMAGE_REGISTRY)/$(NPM_IMAGE):$(NPM_PLATFORM_TAG)

npm-image: ## build the npm container image.
	$(MAKE) container-$(CONTAINER_BUILDER) \
		DOCKERFILE=npm/$(OS).Dockerfile \
		IMAGE=$(NPM_IMAGE) \
		EXTRA_BUILD_ARGS='--build-arg NPM_AI_PATH=$(NPM_AI_PATH) --build-arg NPM_AI_ID=$(NPM_AI_ID) --build-arg OS_VERSION=$(OS_VERSION)' \
		PLATFORM=$(PLATFORM) \
		TAG=$(NPM_PLATFORM_TAG)\
		OS=$(OS) \
		ARCH=$(ARCH) \
		OS_VERSION=$(OS_VERSION)

npm-image-push: ## push npm container image.
	$(MAKE) container-push \
		IMAGE=$(NPM_IMAGE) \
		TAG=$(NPM_PLATFORM_TAG)

npm-image-pull: ## pull cns container image.
	$(MAKE) container-pull \
		IMAGE=$(NPM_IMAGE) \
		TAG=$(NPM_PLATFORM_TAG)


## Legacy

# Build the Azure CNM plugin image, installable with "docker plugin install".
azure-cnm-plugin-image: azure-cnm-plugin ## build the azure-cnm plugin container image.
	docker images -q $(CNM_PLUGIN_ROOTFS):$(ACN_VERSION) > cid
	docker build --no-cache \
		-f Dockerfile.cnm \
		-t $(CNM_PLUGIN_ROOTFS):$(ACN_VERSION) \
		--build-arg CNM_BUILD_DIR=$(CNM_BUILD_DIR) \
		.
	$(eval CID := `cat cid`)
	docker rmi $(CID) || true

	# Create a container using the image and export its rootfs.
	docker create $(CNM_PLUGIN_ROOTFS):$(ACN_VERSION) > cid
	$(eval CID := `cat cid`)
	$(MKDIR) $(OUTPUT_DIR)/$(CID)/rootfs
	docker export $(CID) | tar -x -C $(OUTPUT_DIR)/$(CID)/rootfs
	docker rm -vf $(CID)

	# Copy the plugin configuration and set ownership.
	cp cnm/config.json $(OUTPUT_DIR)/$(CID)
	chgrp -R docker $(OUTPUT_DIR)/$(CID)

	# Create the plugin.
	docker plugin rm $(CNM_PLUGIN_IMAGE):$(ACN_VERSION) || true
	docker plugin create $(CNM_PLUGIN_IMAGE):$(ACN_VERSION) $(OUTPUT_DIR)/$(CID)

	# Cleanup temporary files.
	rm -rf $(OUTPUT_DIR)/$(CID)
	rm cid


## Reusable targets for building multiplat container image manifests.

IMAGE_ARCHIVE_DIR ?= $(shell pwd)

manifest-create:
	$(CONTAINER_BUILDER) manifest create $(IMAGE_REGISTRY)/$(IMAGE):$(TAG)

manifest-add:
	$(CONTAINER_BUILDER) manifest add --os=$(OS) --os-version=$($(OS_VERSION)) $(IMAGE_REGISTRY)/$(IMAGE):$(TAG) docker://$(IMAGE_REGISTRY)/$(IMAGE):$(subst /,-,$(PLATFORM))$(if $(OS_VERSION),-$(OS_VERSION),)-$(TAG)

manifest-build: # util target to compose multiarch container manifests from platform specific images.
	$(MAKE) manifest-create
	$(foreach PLATFORM,$(PLATFORMS),\
		$(if $(filter $(PLATFORM),windows/amd64),\
			$(foreach OS_VERSION,$(OS_VERSIONS),\
				$(MAKE) manifest-add CONTAINER_BUILDER=$(CONTAINER_BUILDER) OS=windows OS_VERSION=$(OS_VERSION) PLATFORM=$(PLATFORM);\
			),\
			$(MAKE) manifest-add PLATFORM=$(PLATFORM);\
		)\
	)\



manifest-push: # util target to push multiarch container manifest.
	$(CONTAINER_BUILDER) manifest push --all $(IMAGE_REGISTRY)/$(IMAGE):$(TAG) docker://$(IMAGE_REGISTRY)/$(IMAGE):$(TAG)

manifest-skopeo-archive: # util target to export tar archive of multiarch container manifest.
	skopeo copy --all docker://$(IMAGE_REGISTRY)/$(IMAGE):$(TAG) oci-archive:$(IMAGE_ARCHIVE_DIR)/$(IMAGE)-$(TAG).tar

## Build specific multiplat images.

acncli-manifest-build: ## build acncli multiplat container manifest.
	$(MAKE) manifest-build \
		PLATFORMS="$(PLATFORMS)" \
		IMAGE=$(ACNCLI_IMAGE) \
		TAG=$(ACN_VERSION)

acncli-manifest-push: ## push acncli multiplat container manifest
	$(MAKE) manifest-push \
		IMAGE=$(ACNCLI_IMAGE) \
		TAG=$(ACN_VERSION)

acncli-skopeo-archive: ## export tar archive of acncli multiplat container manifest.
	$(MAKE) manifest-skopeo-archive \
		IMAGE=$(ACNCLI_IMAGE) \
		TAG=$(ACN_VERSION)

cni-dropgz-manifest-build: ## build cni-dropgz multiplat container manifest.
	$(MAKE) manifest-build \
		PLATFORMS="$(PLATFORMS)" \
		IMAGE=$(CNI_DROPGZ_IMAGE) \
		TAG=$(CNI_DROPGZ_VERSION) \
		OS_VERSIONS="$(OS_VERSIONS)"

cni-dropgz-manifest-push: ## push cni-dropgz multiplat container manifest
	$(MAKE) manifest-push \
		IMAGE=$(CNI_DROPGZ_IMAGE) \
		TAG=$(CNI_DROPGZ_VERSION)

cni-dropgz-skopeo-archive: ## export tar archive of cni-dropgz multiplat container manifest.
	$(MAKE) manifest-skopeo-archive \
		IMAGE=$(CNI_DROPGZ_IMAGE) \
		TAG=$(CNI_DROPGZ_VERSION)

cni-dropgz-test-manifest-build: ## build cni-dropgz multiplat container manifest.
	$(MAKE) manifest-build \
		PLATFORMS="$(PLATFORMS)" \
		IMAGE=$(CNI_DROPGZ_TEST_IMAGE) \
		TAG=$(CNI_DROPGZ_TEST_VERSION) \
		OS_VERSIONS="$(OS_VERSIONS)"

cni-dropgz-test-manifest-push: ## push cni-dropgz multiplat container manifest
	$(MAKE) manifest-push \
		IMAGE=$(CNI_DROPGZ_TEST_IMAGE) \
		TAG=$(CNI_DROPGZ_TEST_VERSION)

cni-dropgz-test-skopeo-archive: ## export tar archive of cni-dropgz multiplat container manifest.
	$(MAKE) manifest-skopeo-archive \
		IMAGE=$(CNI_DROPGZ_TEST_IMAGE) \
		TAG=$(CNI_DROPGZ_TEST_VERSION)

cns-manifest-build: ## build azure-cns multiplat container manifest.
	$(MAKE) manifest-build \
		PLATFORMS="$(PLATFORMS)" \
		IMAGE=$(CNS_IMAGE) \
		TAG=$(CNS_VERSION) \
		OS_VERSIONS="$(OS_VERSIONS)"

cns-manifest-push: ## push cns multiplat container manifest
	$(MAKE) manifest-push \
		IMAGE=$(CNS_IMAGE) \
		TAG=$(CNS_VERSION)

cns-skopeo-archive: ## export tar archive of cns multiplat container manifest.
	$(MAKE) manifest-skopeo-archive \
		IMAGE=$(CNS_IMAGE) \
		TAG=$(CNS_VERSION)

npm-manifest-build: ## build azure-npm multiplat container manifest.
	$(MAKE) manifest-build \
		PLATFORMS="$(PLATFORMS)" \
		IMAGE=$(NPM_IMAGE) \
		TAG=$(NPM_VERSION) \
		OS_VERSIONS="$(OS_VERSIONS)"

npm-manifest-push: ## push multiplat container manifest
	$(MAKE) manifest-push \
		IMAGE=$(NPM_IMAGE) \
		TAG=$(NPM_VERSION)

npm-skopeo-archive: ## export tar archive of multiplat container manifest.
	$(MAKE) manifest-skopeo-archive \
		IMAGE=$(NPM_IMAGE) \
		TAG=$(NPM_VERSION)


########################### Archives ################################

# Create a CNI archive for the target platform.
.PHONY: cni-archive
cni-archive: azure-vnet-binary azure-vnet-ipam-binary azure-vnet-ipamv6-binary azure-vnet-telemetry-binary
	$(MKDIR) $(CNI_BUILD_DIR)
	cp cni/azure-$(GOOS).conflist $(CNI_BUILD_DIR)/10-azure.conflist
	cp telemetry/azure-vnet-telemetry.config $(CNI_BUILD_DIR)/azure-vnet-telemetry.config
	cd $(CNI_BUILD_DIR) && $(ARCHIVE_CMD) $(CNI_ARCHIVE_NAME) azure-vnet$(EXE_EXT) azure-vnet-ipam$(EXE_EXT) azure-vnet-ipamv6$(EXE_EXT) azure-vnet-telemetry$(EXE_EXT) 10-azure.conflist azure-vnet-telemetry.config

	$(MKDIR) $(CNI_MULTITENANCY_BUILD_DIR)
	cp cni/azure-$(GOOS)-multitenancy.conflist $(CNI_MULTITENANCY_BUILD_DIR)/10-azure.conflist
	cp $(CNI_BUILD_DIR)/azure-vnet$(EXE_EXT) $(CNI_BUILD_DIR)/azure-vnet-ipam$(EXE_EXT) $(CNI_MULTITENANCY_BUILD_DIR)
ifeq ($(GOOS),linux)
	cp telemetry/azure-vnet-telemetry.config $(CNI_MULTITENANCY_BUILD_DIR)/azure-vnet-telemetry.config
	cp $(CNI_BUILD_DIR)/azure-vnet-telemetry$(EXE_EXT) $(CNI_MULTITENANCY_BUILD_DIR)
endif
	cd $(CNI_MULTITENANCY_BUILD_DIR) && $(ARCHIVE_CMD) $(CNI_MULTITENANCY_ARCHIVE_NAME) azure-vnet$(EXE_EXT) azure-vnet-ipam$(EXE_EXT) azure-vnet-telemetry$(EXE_EXT) 10-azure.conflist azure-vnet-telemetry.config

	$(MKDIR) $(CNI_MULTITENANCY_TRANSPARENT_VLAN_BUILD_DIR)
	cp cni/azure-$(GOOS)-multitenancy-transparent-vlan.conflist $(CNI_MULTITENANCY_TRANSPARENT_VLAN_BUILD_DIR)/10-azure.conflist
	cp $(CNI_BUILD_DIR)/azure-vnet$(EXE_EXT) $(CNI_BUILD_DIR)/azure-vnet-ipam$(EXE_EXT) $(CNI_MULTITENANCY_TRANSPARENT_VLAN_BUILD_DIR)
ifeq ($(GOOS),linux)
	cp telemetry/azure-vnet-telemetry.config $(CNI_MULTITENANCY_TRANSPARENT_VLAN_BUILD_DIR)/azure-vnet-telemetry.config
	cp $(CNI_BUILD_DIR)/azure-vnet-telemetry$(EXE_EXT) $(CNI_MULTITENANCY_TRANSPARENT_VLAN_BUILD_DIR)
endif
	cd $(CNI_MULTITENANCY_TRANSPARENT_VLAN_BUILD_DIR) && $(ARCHIVE_CMD) $(CNI_MULTITENANCY_TRANSPARENT_VLAN_ARCHIVE_NAME) azure-vnet$(EXE_EXT) azure-vnet-ipam$(EXE_EXT) azure-vnet-telemetry$(EXE_EXT) 10-azure.conflist azure-vnet-telemetry.config

	$(MKDIR) $(CNI_SWIFT_BUILD_DIR)
	cp cni/azure-$(GOOS)-swift.conflist $(CNI_SWIFT_BUILD_DIR)/10-azure.conflist
	cp telemetry/azure-vnet-telemetry.config $(CNI_SWIFT_BUILD_DIR)/azure-vnet-telemetry.config
	cp $(CNI_BUILD_DIR)/azure-vnet$(EXE_EXT) $(CNI_BUILD_DIR)/azure-vnet-ipam$(EXE_EXT) $(CNI_BUILD_DIR)/azure-vnet-telemetry$(EXE_EXT) $(CNI_SWIFT_BUILD_DIR)
	cd $(CNI_SWIFT_BUILD_DIR) && $(ARCHIVE_CMD) $(CNI_SWIFT_ARCHIVE_NAME) azure-vnet$(EXE_EXT) azure-vnet-ipam$(EXE_EXT) azure-vnet-telemetry$(EXE_EXT) 10-azure.conflist azure-vnet-telemetry.config

	$(MKDIR) $(CNI_OVERLAY_BUILD_DIR)
	cp cni/azure-$(GOOS)-swift-overlay.conflist $(CNI_OVERLAY_BUILD_DIR)/10-azure.conflist
	cp telemetry/azure-vnet-telemetry.config $(CNI_OVERLAY_BUILD_DIR)/azure-vnet-telemetry.config
	cp $(CNI_BUILD_DIR)/azure-vnet$(EXE_EXT) $(CNI_BUILD_DIR)/azure-vnet-ipam$(EXE_EXT) $(CNI_BUILD_DIR)/azure-vnet-telemetry$(EXE_EXT) $(CNI_OVERLAY_BUILD_DIR)
	cd $(CNI_OVERLAY_BUILD_DIR) && $(ARCHIVE_CMD) $(CNI_OVERLAY_ARCHIVE_NAME) azure-vnet$(EXE_EXT) azure-vnet-ipam$(EXE_EXT) azure-vnet-telemetry$(EXE_EXT) 10-azure.conflist azure-vnet-telemetry.config

	$(MKDIR) $(CNI_DUALSTACK_BUILD_DIR)
	cp cni/azure-$(GOOS)-swift-overlay-dualstack.conflist $(CNI_DUALSTACK_BUILD_DIR)/10-azure.conflist
	cp telemetry/azure-vnet-telemetry.config $(CNI_DUALSTACK_BUILD_DIR)/azure-vnet-telemetry.config
	cp $(CNI_BUILD_DIR)/azure-vnet$(EXE_EXT) $(CNI_BUILD_DIR)/azure-vnet-telemetry$(EXE_EXT) $(CNI_DUALSTACK_BUILD_DIR)
	cd $(CNI_DUALSTACK_BUILD_DIR) && $(ARCHIVE_CMD) $(CNI_DUALSTACK_ARCHIVE_NAME) azure-vnet$(EXE_EXT) azure-vnet-telemetry$(EXE_EXT) 10-azure.conflist azure-vnet-telemetry.config

#baremetal mode is windows only (at least for now)
ifeq ($(GOOS),windows)
	$(MKDIR) $(CNI_BAREMETAL_BUILD_DIR)
	cp cni/azure-$(GOOS)-baremetal.conflist $(CNI_BAREMETAL_BUILD_DIR)/10-azure.conflist
	cp $(CNI_BUILD_DIR)/azure-vnet$(EXE_EXT) $(CNI_BAREMETAL_BUILD_DIR)
	cd $(CNI_BAREMETAL_BUILD_DIR) && $(ARCHIVE_CMD) $(CNI_BAREMETAL_ARCHIVE_NAME) azure-vnet$(EXE_EXT) 10-azure.conflist
endif

# Create a CNM archive for the target platform.
.PHONY: cnm-archive
cnm-archive: cnm-binary
	cd $(CNM_BUILD_DIR) && $(ARCHIVE_CMD) $(CNM_ARCHIVE_NAME) azure-vnet-plugin$(EXE_EXT)

# Create a cli archive for the target platform.
.PHONY: acncli-archive
acncli-archive: acncli-binary
ifeq ($(GOOS),linux)
	$(MKDIR) $(ACNCLI_BUILD_DIR)
	cd $(ACNCLI_BUILD_DIR) && $(ARCHIVE_CMD) $(ACNCLI_ARCHIVE_NAME) acn$(EXE_EXT)
endif

# Create a CNS archive for the target platform.
.PHONY: cns-archive
cns-archive: azure-cns-binary
	cp cns/configuration/cns_config.json $(CNS_BUILD_DIR)/cns_config.json
	cd $(CNS_BUILD_DIR) && $(ARCHIVE_CMD) $(CNS_ARCHIVE_NAME) azure-cns$(EXE_EXT) cns_config.json

# Create a NPM archive for the target platform. Only Linux is supported for now.
.PHONY: npm-archive
npm-archive: azure-npm-binary
ifeq ($(GOOS),linux)
	cd $(NPM_BUILD_DIR) && $(ARCHIVE_CMD) $(NPM_ARCHIVE_NAME) azure-npm$(EXE_EXT)
endif

# Create a azure-ipam archive for the target platform.
.PHONY: azure-ipam-archive
azure-ipam-archive: azure-ipam-binary
ifeq ($(GOOS),linux)
	$(MKDIR) $(AZURE_IPAM_BUILD_DIR)
	cd $(AZURE_IPAM_BUILD_DIR) && $(ARCHIVE_CMD) $(AZURE_IPAM_ARCHIVE_NAME) azure-ipam$(EXE_EXT)
endif


##@ Utils

clean: ## Clean build artifacts.
	$(RMDIR) $(OUTPUT_DIR)
	$(RMDIR) $(TOOLS_BIN_DIR)
	$(RMDIR) go.work*


LINT_PKG ?= .

lint: $(GOLANGCI_LINT) ## Fast lint vs default branch showing only new issues.
	GOGC=20 $(GOLANGCI_LINT) run --new-from-rev master --timeout 10m -v $(LINT_PKG)/...

lint-all: $(GOLANGCI_LINT) ## Lint the current branch in entirety.
	GOGC=20 $(GOLANGCI_LINT) run -v $(LINT_PKG)/...


FMT_PKG ?= cni cns npm

fmt: $(GOFUMPT) ## run gofumpt on $FMT_PKG (default "cni cns npm").
	$(GOFUMPT) -s -w $(FMT_PKG)


workspace: ## Set up the Go workspace.
	go work init
	go work use .
	go work use ./azure-ipam
	go work use ./build/tools
	go work use ./dropgz
	go work use ./zapai

##@ Test

COVER_PKG ?= .
#Restart case is used for cni load test pipeline for restarting the nodes cluster.
RESTART_CASE ?= false
# CNI type is a key to direct the types of state validation done on a cluster.
CNI_TYPE ?= cilium

# COVER_FILTER omits folders with all files tagged with one of 'unit', '!ignore_uncovered', or '!ignore_autogenerated'
test-all: ## run all unit tests.
	@$(eval COVER_FILTER=`go list --tags ignore_uncovered,ignore_autogenerated $(COVER_PKG)/... | tr '\n' ','`)
	@echo Test coverpkg: $(COVER_FILTER)
	go test -mod=readonly -buildvcs=false -tags "unit" -coverpkg=$(COVER_FILTER) -race -covermode atomic -coverprofile=coverage.out $(COVER_PKG)/...

test-integration: ## run all integration tests.
	CNI_DROPGZ_VERSION=$(CNI_DROPGZ_VERSION) \
		CNS_VERSION=$(CNS_VERSION) \
		go test -mod=readonly -buildvcs=false -timeout 1h -coverpkg=./... -race -covermode atomic -coverprofile=coverage.out -tags=integration ./test/integration...

<<<<<<< HEAD
test-multitenancy:
	cd test/integration/datapath && go test -v -tags=connection,integration,test -count=1 -run TestOrchestration -timeout=5m
	cd ../../..
=======
test-load: ## run all load tests
	CNI_DROPGZ_VERSION=$(CNI_DROPGZ_VERSION) \
		CNS_VERSION=$(CNS_VERSION) \
		go test -timeout 30m -race -tags=load ./test/integration/load...
>>>>>>> ad3329ac

test-validate-state:
	cd test/integration/load && go test -mod=readonly -count=1 -timeout 30m -tags load -run ^TestValidateState
	cd ../../..

test-cyclonus: ## run the cyclonus test for npm.
	cd test/cyclonus && bash ./test-cyclonus.sh
	cd ..

test-cyclonus-windows: ## run the cyclonus test for npm.
	cd test/cyclonus && bash ./test-cyclonus.sh windows
	cd ..

test-extended-cyclonus: ## run the cyclonus test for npm.
	cd test/cyclonus && bash ./test-cyclonus.sh extended
	cd ..

test-azure-ipam: ## run the unit test for azure-ipam
	cd $(AZURE_IPAM_DIR) && go test

kind:
	kind create cluster --config ./test/kind/kind.yaml

test-k8se2e: test-k8se2e-build test-k8se2e-only ## Alias to run build and test

test-k8se2e-build: ## Build k8s e2e test suite
	cd hack/scripts && bash ./k8se2e.sh $(GROUP) $(CLUSTER)
	cd ../..

test-k8se2e-only: ## Run k8s network conformance test, use TYPE=basic for only datapath tests
	cd hack/scripts && bash ./k8se2e-tests.sh $(OS) $(TYPE)
	cd ../..

##@ Utilities

$(REPO_ROOT)/.git/hooks/pre-push:
	@ln -s $(REPO_ROOT)/.hooks/pre-push $(REPO_ROOT)/.git/hooks/
	@echo installed pre-push hook

install-hooks: $(REPO_ROOT)/.git/hooks/pre-push ## installs git hooks

gitconfig: ## configure the local git repository
	@git config commit.gpgsign true
	@git config pull.rebase true
	@git config fetch.prune true
	@git config core.fsmonitor true
	@git config core.untrackedcache true

setup: tools install-hooks gitconfig ## performs common required repo setup


##@ Tools

$(TOOLS_DIR)/go.mod:
	cd $(TOOLS_DIR); go mod init && go mod tidy

$(CONTROLLER_GEN): $(TOOLS_DIR)/go.mod
	cd $(TOOLS_DIR); go mod download; go build -o bin/controller-gen sigs.k8s.io/controller-tools/cmd/controller-gen

controller-gen: $(CONTROLLER_GEN) ## Build controller-gen

protoc:
	source ${REPO_ROOT}/scripts/install-protoc.sh

$(GOCOV): $(TOOLS_DIR)/go.mod
	cd $(TOOLS_DIR); go mod download; go build -o bin/gocov github.com/axw/gocov/gocov

gocov: $(GOCOV) ## Build gocov

$(GOCOV_XML): $(TOOLS_DIR)/go.mod
	cd $(TOOLS_DIR); go mod download; go build -o bin/gocov-xml github.com/AlekSi/gocov-xml

gocov-xml: $(GOCOV_XML) ## Build gocov-xml

$(GOFUMPT): $(TOOLS_DIR)/go.mod
	cd $(TOOLS_DIR); go mod download; go build -o bin/gofumpt mvdan.cc/gofumpt

gofumpt: $(GOFUMPT) ## Build gofumpt

$(GOLANGCI_LINT): $(TOOLS_DIR)/go.mod
	cd $(TOOLS_DIR); go mod download; go build -o bin/golangci-lint github.com/golangci/golangci-lint/cmd/golangci-lint

golangci-lint: $(GOLANGCI_LINT) ## Build golangci-lint

$(GO_JUNIT_REPORT): $(TOOLS_DIR)/go.mod
	cd $(TOOLS_DIR); go mod download; go build -o bin/go-junit-report github.com/jstemmer/go-junit-report

go-junit-report: $(GO_JUNIT_REPORT) ## Build go-junit-report

$(MOCKGEN): $(TOOLS_DIR)/go.mod
	cd $(TOOLS_DIR); go mod download; go build -o bin/mockgen github.com/golang/mock/mockgen

mockgen: $(MOCKGEN) ## Build mockgen

clean-tools:
	rm -r build/tools/bin

tools: acncli gocov gocov-xml go-junit-report golangci-lint gofumpt protoc ## Build bins for build tools


##@ Help

help: ## Display this help
	@awk 'BEGIN {FS = ":.*##"; printf "\nUsage:\n  make \033[36m<target>\033[0m\n"} /^[0-9a-zA-Z_-]+:.*?##/ { printf "  \033[36m%-15s\033[0m %s\n", $$1, $$2 } /^##@/ { printf "\n\033[1m%s\033[0m\n", substr($$0, 5) } ' $(MAKEFILE_LIST)<|MERGE_RESOLUTION|>--- conflicted
+++ resolved
@@ -727,16 +727,14 @@
 		CNS_VERSION=$(CNS_VERSION) \
 		go test -mod=readonly -buildvcs=false -timeout 1h -coverpkg=./... -race -covermode atomic -coverprofile=coverage.out -tags=integration ./test/integration...
 
-<<<<<<< HEAD
-test-multitenancy:
-	cd test/integration/datapath && go test -v -tags=connection,integration,test -count=1 -run TestOrchestration -timeout=5m
-	cd ../../..
-=======
 test-load: ## run all load tests
 	CNI_DROPGZ_VERSION=$(CNI_DROPGZ_VERSION) \
 		CNS_VERSION=$(CNS_VERSION) \
 		go test -timeout 30m -race -tags=load ./test/integration/load...
->>>>>>> ad3329ac
+
+test-multitenancy:
+	cd test/integration/datapath && go test -v -tags=connection,integration,test -count=1 -run TestOrchestration -timeout=5m
+	cd ../../..
 
 test-validate-state:
 	cd test/integration/load && go test -mod=readonly -count=1 -timeout 30m -tags load -run ^TestValidateState
