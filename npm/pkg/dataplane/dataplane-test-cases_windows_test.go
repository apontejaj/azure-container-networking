--- conflicted
+++ resolved
@@ -166,6 +166,7 @@
 		{
 			Description: "pod created",
 			Actions: []*Action{
+				FinishBootupPhase(),
 				CreateEndpoint(endpoint1, ip1),
 				CreatePod("x", "a", ip1, thisNode, map[string]string{"k1": "v1"}),
 				ApplyDP(),
@@ -191,6 +192,7 @@
 		{
 			Description: "pod created, then pod deleted",
 			Actions: []*Action{
+				FinishBootupPhase(),
 				CreateEndpoint(endpoint1, ip1),
 				CreatePod("x", "a", ip1, thisNode, map[string]string{"k1": "v1"}),
 				ApplyDP(),
@@ -217,6 +219,7 @@
 		{
 			Description: "pod created, then pod deleted, then ipsets garbage collected",
 			Actions: []*Action{
+				FinishBootupPhase(),
 				CreateEndpoint(endpoint1, ip1),
 				CreatePod("x", "a", ip1, thisNode, map[string]string{"k1": "v1"}),
 				ApplyDP(),
@@ -244,6 +247,7 @@
 		{
 			Description: "policy created with no pods",
 			Actions: []*Action{
+				FinishBootupPhase(),
 				UpdatePolicy(policyXBaseOnK1V1()),
 			},
 			TestCaseMetadata: &TestCaseMetadata{
@@ -263,6 +267,7 @@
 		{
 			Description: "pod created on node, then relevant policy created",
 			Actions: []*Action{
+				FinishBootupPhase(),
 				CreateEndpoint(endpoint1, ip1),
 				CreatePod("x", "a", ip1, thisNode, map[string]string{"k1": "v1"}),
 				// will apply dirty ipsets from CreatePod
@@ -320,6 +325,7 @@
 		{
 			Description: "pod created on node, then relevant policy created, then policy deleted",
 			Actions: []*Action{
+				FinishBootupPhase(),
 				CreateEndpoint(endpoint1, ip1),
 				CreatePod("x", "a", ip1, thisNode, map[string]string{"k1": "v1"}),
 				// will apply dirty ipsets from CreatePod
@@ -348,6 +354,7 @@
 		{
 			Description: "pod created off node (no endpoint), then relevant policy created",
 			Actions: []*Action{
+				FinishBootupPhase(),
 				CreatePod("x", "a", ip1, otherNode, map[string]string{"k1": "v1"}),
 				// will apply dirty ipsets from CreatePod
 				UpdatePolicy(policyXBaseOnK1V1()),
@@ -372,6 +379,7 @@
 		{
 			Description: "policy created, then pod created which satisfies policy",
 			Actions: []*Action{
+				FinishBootupPhase(),
 				UpdatePolicy(policyXBaseOnK1V1()),
 				CreateEndpoint(endpoint1, ip1),
 				CreatePod("x", "a", ip1, thisNode, map[string]string{"k1": "v1"}),
@@ -429,6 +437,7 @@
 		{
 			Description: "policy created, then pod created off node (no endpoint) which satisfies policy",
 			Actions: []*Action{
+				FinishBootupPhase(),
 				UpdatePolicy(policyXBaseOnK1V1()),
 				CreatePod("x", "a", ip1, otherNode, map[string]string{"k1": "v1"}),
 				ApplyDP(),
@@ -453,6 +462,7 @@
 		{
 			Description: "policy created, then pod created which satisfies policy, then pod relabeled and no longer satisfies policy",
 			Actions: []*Action{
+				FinishBootupPhase(),
 				UpdatePolicy(policyXBaseOnK1V1()),
 				CreateEndpoint(endpoint1, ip1),
 				CreatePod("x", "a", ip1, thisNode, map[string]string{"k1": "v1"}),
@@ -486,6 +496,7 @@
 		{
 			Description: "Pod B replaces Pod A with same IP",
 			Actions: []*Action{
+				FinishBootupPhase(),
 				CreateEndpoint(endpoint1, ip1),
 				CreatePod("x", "a", ip1, thisNode, map[string]string{"k1": "v1"}),
 				ApplyDP(),
@@ -520,6 +531,7 @@
 		{
 			Description: "issue 1613: remove last instance of label, then reconcile IPSets, then apply DP",
 			Actions: []*Action{
+				FinishBootupPhase(),
 				CreateEndpoint(endpoint1, ip1),
 				CreatePod("x", "a", ip1, thisNode, map[string]string{"k1": "v1"}),
 				ApplyDP(),
@@ -547,6 +559,7 @@
 		{
 			Description: "pod created to satisfy policy, then policy deleted, then pod relabeled to no longer satisfy policy, then policy re-created and pod relabeled to satisfy policy",
 			Actions: []*Action{
+				FinishBootupPhase(),
 				CreateEndpoint(endpoint1, ip1),
 				CreatePod("x", "a", ip1, thisNode, map[string]string{"k1": "v1"}),
 				// will apply dirty ipsets from CreatePod
@@ -618,6 +631,7 @@
 		{
 			Description: "Calico Network: base ACLs",
 			Actions: []*Action{
+				FinishBootupPhase(),
 				CreateEndpoint(endpoint1, ip1),
 				CreatePod("x", "a", ip1, thisNode, map[string]string{"k1": "v1"}),
 				ApplyDP(),
@@ -686,6 +700,7 @@
 		{
 			Description: "Calico Network: add netpol",
 			Actions: []*Action{
+				FinishBootupPhase(),
 				CreateEndpoint(endpoint1, ip1),
 				CreatePod("x", "a", ip1, thisNode, map[string]string{"k1": "v1"}),
 				ApplyDP(),
@@ -785,6 +800,7 @@
 		{
 			Description: "Calico Network: add then remove netpol",
 			Actions: []*Action{
+				FinishBootupPhase(),
 				CreateEndpoint(endpoint1, ip1),
 				CreatePod("x", "a", ip1, thisNode, map[string]string{"k1": "v1"}),
 				ApplyDP(),
@@ -863,6 +879,7 @@
 		{
 			Description: "Sequence 1: Pod A create --> Policy create --> Pod A cleanup --> Pod B create",
 			Actions: []*Action{
+				FinishBootupPhase(),
 				CreatePod("x", "a", ip1, thisNode, map[string]string{"k1": "v1"}),
 				ApplyDP(),
 				UpdatePolicy(policyXBaseOnK1V1()),
@@ -930,6 +947,7 @@
 		{
 			Description: "Sequence 1: Policy create --> Pod A create --> Pod A cleanup --> Pod B create",
 			Actions: []*Action{
+				FinishBootupPhase(),
 				UpdatePolicy(policyXBaseOnK1V1()),
 				UpdatePolicy(policyXBase2OnK2V2()),
 				CreatePod("x", "a", ip1, thisNode, map[string]string{"k1": "v1"}),
@@ -997,6 +1015,7 @@
 		{
 			Description: "Sequence 1: Policy create --> Pod A create --> Pod A cleanup --> Pod B create (skip first apply DP)",
 			Actions: []*Action{
+				FinishBootupPhase(),
 				UpdatePolicy(policyXBaseOnK1V1()),
 				UpdatePolicy(policyXBase2OnK2V2()),
 				CreatePod("x", "a", ip1, thisNode, map[string]string{"k1": "v1"}),
@@ -1063,6 +1082,7 @@
 		{
 			Description: "Sequence 1: Policy create --> Pod A create --> Pod A cleanup --> Pod B create (skip first two apply DP)",
 			Actions: []*Action{
+				FinishBootupPhase(),
 				UpdatePolicy(policyXBaseOnK1V1()),
 				UpdatePolicy(policyXBase2OnK2V2()),
 				CreatePod("x", "a", ip1, thisNode, map[string]string{"k1": "v1"}),
@@ -1131,6 +1151,7 @@
 		{
 			Description: "Sequence 2 with Calico network",
 			Actions: []*Action{
+				FinishBootupPhase(),
 				UpdatePolicy(policyXBaseOnK1V1()),
 				UpdatePolicy(policyXBase2OnK2V2()),
 				CreatePod("x", "a", ip1, thisNode, map[string]string{"k1": "v1"}),
@@ -1238,6 +1259,7 @@
 		{
 			Description: "Sequence 2: Policy create --> Pod A Create --> Pod B create",
 			Actions: []*Action{
+				FinishBootupPhase(),
 				UpdatePolicy(policyXBaseOnK1V1()),
 				UpdatePolicy(policyXBase2OnK2V2()),
 				CreatePod("x", "a", ip1, thisNode, map[string]string{"k1": "v1"}),
@@ -1304,6 +1326,7 @@
 		{
 			Description: "Sequence 2: Policy create --> Pod A Create --> Pod B create --> Pod A cleanup",
 			Actions: []*Action{
+				FinishBootupPhase(),
 				UpdatePolicy(policyXBaseOnK1V1()),
 				UpdatePolicy(policyXBase2OnK2V2()),
 				CreatePod("x", "a", ip1, thisNode, map[string]string{"k1": "v1"}),
@@ -1372,6 +1395,7 @@
 			// skipping this test. See PR #1856
 			Description: "Sequence 2: Policy create --> Pod A Create --> Pod B create (skip first ApplyDP())",
 			Actions: []*Action{
+				FinishBootupPhase(),
 				UpdatePolicy(policyXBaseOnK1V1()),
 				UpdatePolicy(policyXBase2OnK2V2()),
 				CreatePod("x", "a", ip1, thisNode, map[string]string{"k1": "v1"}),
@@ -1438,6 +1462,7 @@
 			// skipping this test. See PR #1856
 			Description: "Sequence 2: Policy create --> Pod A Create --> Pod B create --> Pod A cleanup (skip first two ApplyDP())",
 			Actions: []*Action{
+				FinishBootupPhase(),
 				UpdatePolicy(policyXBaseOnK1V1()),
 				UpdatePolicy(policyXBase2OnK2V2()),
 				CreatePod("x", "a", ip1, thisNode, map[string]string{"k1": "v1"}),
@@ -1506,6 +1531,7 @@
 		{
 			Description: "ignore Pod update if added then deleted before ApplyDP()",
 			Actions: []*Action{
+				FinishBootupPhase(),
 				UpdatePolicy(policyXBaseOnK1V1()),
 				CreatePod("x", "a", ip1, thisNode, map[string]string{"k1": "v1"}),
 				DeletePod("x", "a", ip1, map[string]string{"k1": "v1"}),
@@ -1536,6 +1562,7 @@
 			// doesn't really enforce behavior in DP, but one could look at logs to make sure we don't make a reset ACL SysCall into HNS
 			Description: "ignore Pod delete for deleted endpoint",
 			Actions: []*Action{
+				FinishBootupPhase(),
 				UpdatePolicy(policyXBaseOnK1V1()),
 				CreatePod("x", "a", ip1, thisNode, map[string]string{"k1": "v1"}),
 				ApplyDP(),
@@ -1566,6 +1593,7 @@
 			// doesn't really enforce behavior in DP, but one could look at logs to make sure we don't make a reset ACL SysCall into HNS
 			Description: "ignore Pod delete for deleted endpoint (skip first ApplyDP())",
 			Actions: []*Action{
+				FinishBootupPhase(),
 				UpdatePolicy(policyXBaseOnK1V1()),
 				CreatePod("x", "a", ip1, thisNode, map[string]string{"k1": "v1"}),
 				DeleteEndpoint(endpoint1),
@@ -1595,6 +1623,7 @@
 			// doesn't really enforce behavior in DP, but one could look at logs to make sure we don't make an add ACL SysCall into HNS"
 			Description: "ignore Pod update when there's no corresponding endpoint",
 			Actions: []*Action{
+				FinishBootupPhase(),
 				UpdatePolicy(policyXBaseOnK1V1()),
 				CreatePod("x", "a", ip1, thisNode, map[string]string{"k1": "v1"}),
 				DeleteEndpoint(endpoint1),
@@ -1622,6 +1651,7 @@
 		{
 			Description: "two endpoints, one with policy, one without",
 			Actions: []*Action{
+				FinishBootupPhase(),
 				UpdatePolicy(policyXBase2OnK2V2()),
 				CreatePod("x", "a", ip1, thisNode, map[string]string{"k1": "v1"}),
 				CreateEndpoint(endpoint2, ip2),
@@ -1701,6 +1731,7 @@
 		{
 			Description: "Sequence 3: Pod B Create --> Pod A create --> Pod A Cleanup (ensure correct IPSets)",
 			Actions: []*Action{
+				FinishBootupPhase(),
 				CreatePod("x", "b", ip1, thisNode, map[string]string{"k2": "v2"}),
 				ApplyDP(),
 				CreatePod("x", "a", ip1, thisNode, map[string]string{"k1": "v1"}),
@@ -1736,6 +1767,7 @@
 		{
 			Description: "Sequence 3: Policy create --> Pod B Create --> Pod A create",
 			Actions: []*Action{
+				FinishBootupPhase(),
 				UpdatePolicy(policyXBaseOnK1V1()),
 				UpdatePolicy(policyXBase2OnK2V2()),
 				CreatePod("x", "b", ip1, thisNode, map[string]string{"k2": "v2"}),
@@ -1800,6 +1832,7 @@
 		{
 			Description: "Sequence 3: Policy create --> Pod B Create --> Pod A create (skip first ApplyDP())",
 			Actions: []*Action{
+				FinishBootupPhase(),
 				UpdatePolicy(policyXBaseOnK1V1()),
 				UpdatePolicy(policyXBase2OnK2V2()),
 				CreatePod("x", "b", ip1, thisNode, map[string]string{"k2": "v2"}),
@@ -1833,6 +1866,7 @@
 		{
 			Description: "Sequence 3: Policy create --> Pod B Create --> Pod A create --> Pod A Cleanup",
 			Actions: []*Action{
+				FinishBootupPhase(),
 				UpdatePolicy(policyXBaseOnK1V1()),
 				UpdatePolicy(policyXBase2OnK2V2()),
 				CreatePod("x", "b", ip1, thisNode, map[string]string{"k2": "v2"}),
@@ -1869,6 +1903,7 @@
 		{
 			Description: "Sequence 3: Policy create --> Pod B Create --> Pod A create --> Pod B Update (unable to add second policy to endpoint until A cleanup)",
 			Actions: []*Action{
+				FinishBootupPhase(),
 				UpdatePolicy(policyXBaseOnK1V1()),
 				UpdatePolicy(policyXBase2OnK2V2()),
 				UpdatePolicy(policyXBase3OnK3V3()),
@@ -1938,6 +1973,7 @@
 		{
 			Description: "Sequence 3: Policy create --> Pod B Create --> Pod A create --> Pod B Update --> Pod A cleanup (able to add second policy)",
 			Actions: []*Action{
+				FinishBootupPhase(),
 				UpdatePolicy(policyXBaseOnK1V1()),
 				UpdatePolicy(policyXBase2OnK2V2()),
 				UpdatePolicy(policyXBase3OnK3V3()),
@@ -2045,6 +2081,7 @@
 			// updatePod cache will not be updated for a Pod off-node
 			Description: "policy created, then pod created off node (remote endpoint) which satisfies policy",
 			Actions: []*Action{
+				FinishBootupPhase(),
 				UpdatePolicy(policyXBaseOnK1V1()),
 				CreateRemoteEndpoint(endpoint1, ip1),
 				CreatePod("x", "a", ip1, otherNode, map[string]string{"k1": "v1"}),
@@ -2071,6 +2108,7 @@
 			// updatePod cache will not be updated for a Pod off-node
 			Description: "pod created off node (remote endpoint), then relevant policy created",
 			Actions: []*Action{
+				FinishBootupPhase(),
 				CreateRemoteEndpoint(endpoint1, ip1),
 				CreatePod("x", "a", ip1, otherNode, map[string]string{"k1": "v1"}),
 				// will apply dirty ipsets from CreatePod
@@ -2096,6 +2134,7 @@
 		{
 			Description: "don't track remote endpoint",
 			Actions: []*Action{
+				FinishBootupPhase(),
 				CreatePod("x", "a", ip1, thisNode, map[string]string{"k1": "v1"}),
 				UpdatePolicy(policyXBaseOnK1V1()),
 			},
@@ -2121,6 +2160,7 @@
 		{
 			Description: "add policy to correct endpoint e.g. when an old endpoint isn't deleted",
 			Actions: []*Action{
+				FinishBootupPhase(),
 				CreatePod("x", "a", ip1, thisNode, map[string]string{"k1": "v1"}),
 				UpdatePolicy(policyXBaseOnK1V1()),
 			},
@@ -2184,6 +2224,9 @@
 		{
 			Description: "create namespaces, pods, and a policy which applies to a pod",
 			Jobs: map[string][]*Action{
+				"finish_bootup_phase": {
+					FinishBootupPhase(),
+				},
 				"namespace_controller": {
 					CreateNamespace("x", map[string]string{"k1": "v1"}),
 					CreateNamespace("y", map[string]string{"k2": "v2"}),
@@ -2259,180 +2302,6 @@
 	}
 }
 
-<<<<<<< HEAD
-func applyInBackgroundBootupPhaseTests() []*SerialTestCase {
-	cfg := *defaultWindowsDPCfg
-	cfg.ApplyInBackground = true
-	cfg.ApplyMaxBatches = 3
-	cfg.ApplyInterval = time.Duration(50 * time.Millisecond)
-
-	policy4 := policyXBaseOnK1V1()
-	policy4.Name = "base4"
-
-	return []*SerialTestCase{
-		{
-			Description: "single policy",
-			Actions: []*Action{
-				UpdatePolicy(policyXBaseOnK1V1()),
-			},
-			TestCaseMetadata: &TestCaseMetadata{
-				Tags: []Tag{
-					netpolCrudTag,
-				},
-				DpCfg:            &cfg,
-				InitialEndpoints: nil,
-				ExpectedSetPolicies: []*hcn.SetPolicySetting{
-					// will not be an all-namespaces IPSet unless there's a Pod/Namespace event
-					dptestutils.SetPolicy(nsXSet),
-					// Policies do not create the KeyLabelOfPod type IPSet if the selector has a key-value requirement
-					dptestutils.SetPolicy(podK1V1Set),
-				},
-			},
-		},
-		{
-			Description: "three policies",
-			Actions: []*Action{
-				UpdatePolicy(policyXBaseOnK1V1()),
-				UpdatePolicy(policyXBase2OnK2V2()),
-				UpdatePolicy(policyXBase3OnK3V3()),
-			},
-			TestCaseMetadata: &TestCaseMetadata{
-				Tags: []Tag{
-					netpolCrudTag,
-				},
-				DpCfg:            &cfg,
-				InitialEndpoints: nil,
-				ExpectedSetPolicies: []*hcn.SetPolicySetting{
-					// will not be an all-namespaces IPSet unless there's a Pod/Namespace event
-					dptestutils.SetPolicy(nsXSet),
-					// Policies do not create the KeyLabelOfPod type IPSet if the selector has a key-value requirement
-					dptestutils.SetPolicy(podK1V1Set),
-					dptestutils.SetPolicy(podK2V2Set),
-					dptestutils.SetPolicy(podK3V3Set),
-				},
-			},
-		},
-		{
-			Description: "four policies",
-			Actions: []*Action{
-				UpdatePolicy(policyXBaseOnK1V1()),
-				UpdatePolicy(policyXBase2OnK2V2()),
-				UpdatePolicy(policyXBase3OnK3V3()),
-				UpdatePolicy(policy4),
-			},
-			TestCaseMetadata: &TestCaseMetadata{
-				Tags: []Tag{
-					netpolCrudTag,
-				},
-				DpCfg:            &cfg,
-				InitialEndpoints: nil,
-				ExpectedSetPolicies: []*hcn.SetPolicySetting{
-					// will not be an all-namespaces IPSet unless there's a Pod/Namespace event
-					dptestutils.SetPolicy(nsXSet),
-					// Policies do not create the KeyLabelOfPod type IPSet if the selector has a key-value requirement
-					dptestutils.SetPolicy(podK1V1Set),
-					dptestutils.SetPolicy(podK2V2Set),
-					dptestutils.SetPolicy(podK3V3Set),
-				},
-			},
-		},
-		{
-			Description: "single policy. finish bootup phase and add pod",
-			Actions: []*Action{
-				UpdatePolicy(policyXBaseOnK1V1()),
-				FinishBootupPhase(),
-				CreatePod("x", "a", ip1, thisNode, map[string]string{"k1": "v1"}),
-			},
-			TestCaseMetadata: &TestCaseMetadata{
-				Tags: []Tag{
-					netpolCrudTag,
-				},
-				DpCfg: &cfg,
-				InitialEndpoints: []*hcn.HostComputeEndpoint{
-					dptestutils.Endpoint(endpoint1, ip1),
-				},
-				ExpectedSetPolicies: []*hcn.SetPolicySetting{
-					dptestutils.SetPolicy(emptySet),
-					dptestutils.SetPolicy(allNamespaces, emptySet.GetHashedName(), nsXSet.GetHashedName()),
-					dptestutils.SetPolicy(nsXSet, ip1),
-					dptestutils.SetPolicy(podK1Set, ip1),
-					dptestutils.SetPolicy(podK1V1Set, ip1),
-				},
-				ExpectedEnpdointACLs: map[string][]*hnswrapper.FakeEndpointPolicy{
-					endpoint1: {
-						{
-							ID:        "azure-acl-x-base",
-							Action:    "Allow",
-							Direction: "In",
-							Priority:  222,
-						},
-						{
-							ID:        "azure-acl-x-base",
-							Action:    "Allow",
-							Direction: "Out",
-							Priority:  222,
-						},
-					},
-				},
-			},
-		},
-		{
-			Description: "single policy. finish bootup phase, add pod, add second policy",
-			Actions: []*Action{
-				UpdatePolicy(policyXBaseOnK1V1()),
-				FinishBootupPhase(),
-				CreatePod("x", "a", ip1, thisNode, map[string]string{"k1": "v1", "k2": "v2"}),
-				UpdatePolicy(policyXBase2OnK2V2()),
-			},
-			TestCaseMetadata: &TestCaseMetadata{
-				Tags: []Tag{
-					netpolCrudTag,
-				},
-				DpCfg: &cfg,
-				InitialEndpoints: []*hcn.HostComputeEndpoint{
-					dptestutils.Endpoint(endpoint1, ip1),
-				},
-				ExpectedSetPolicies: []*hcn.SetPolicySetting{
-					dptestutils.SetPolicy(emptySet),
-					dptestutils.SetPolicy(allNamespaces, emptySet.GetHashedName(), nsXSet.GetHashedName()),
-					dptestutils.SetPolicy(nsXSet, ip1),
-					dptestutils.SetPolicy(podK1Set, ip1),
-					dptestutils.SetPolicy(podK1V1Set, ip1),
-					dptestutils.SetPolicy(podK2Set, ip1),
-					dptestutils.SetPolicy(podK2V2Set, ip1),
-				},
-				ExpectedEnpdointACLs: map[string][]*hnswrapper.FakeEndpointPolicy{
-					endpoint1: {
-						{
-							ID:        "azure-acl-x-base",
-							Action:    "Allow",
-							Direction: "In",
-							Priority:  222,
-						},
-						{
-							ID:        "azure-acl-x-base",
-							Action:    "Allow",
-							Direction: "Out",
-							Priority:  222,
-						},
-						{
-							ID:        "azure-acl-x-base2",
-							Action:    "Allow",
-							Direction: "In",
-							Priority:  222,
-						},
-						{
-							ID:        "azure-acl-x-base2",
-							Action:    "Allow",
-							Direction: "Out",
-							Priority:  222,
-						},
-					},
-				},
-			},
-		},
-	}
-=======
 func applyInBackgroundTests() []*SerialTestCase {
 	allTests := make([]*SerialTestCase, 0)
 	allTests = append(allTests, basicTests()...)
@@ -2465,5 +2334,201 @@
 	}
 
 	return allTests
->>>>>>> aa163aad
+}
+
+func applyInBackgroundBootupPhaseTests() []*SerialTestCase {
+	cfg := *defaultWindowsDPCfg
+	cfg.ApplyInBackground = true
+	cfg.ApplyMaxBatches = 3
+	cfg.ApplyInterval = time.Duration(50 * time.Millisecond)
+
+	policy4 := policyXBaseOnK1V1()
+	policy4.Name = "base4"
+
+	return []*SerialTestCase{
+		{
+			Description: "single policy",
+			Actions: []*Action{
+				UpdatePolicy(policyXBaseOnK1V1()),
+			},
+			TestCaseMetadata: &TestCaseMetadata{
+				Tags: []Tag{
+					netpolCrudTag,
+				},
+				DpCfg:            &cfg,
+				InitialEndpoints: nil,
+				ExpectedSetPolicies: []*hcn.SetPolicySetting{
+					// will not be an all-namespaces IPSet unless there's a Pod/Namespace event
+					dptestutils.SetPolicy(nsXSet),
+					// Policies do not create the KeyLabelOfPod type IPSet if the selector has a key-value requirement
+					dptestutils.SetPolicy(podK1V1Set),
+				},
+			},
+		},
+		{
+			Description: "three policies",
+			Actions: []*Action{
+				UpdatePolicy(policyXBaseOnK1V1()),
+				UpdatePolicy(policyXBase2OnK2V2()),
+				UpdatePolicy(policyXBase3OnK3V3()),
+			},
+			TestCaseMetadata: &TestCaseMetadata{
+				Tags: []Tag{
+					netpolCrudTag,
+				},
+				DpCfg:            &cfg,
+				InitialEndpoints: nil,
+				ExpectedSetPolicies: []*hcn.SetPolicySetting{
+					// will not be an all-namespaces IPSet unless there's a Pod/Namespace event
+					dptestutils.SetPolicy(nsXSet),
+					// Policies do not create the KeyLabelOfPod type IPSet if the selector has a key-value requirement
+					dptestutils.SetPolicy(podK1V1Set),
+					dptestutils.SetPolicy(podK2V2Set),
+					dptestutils.SetPolicy(podK3V3Set),
+				},
+			},
+		},
+		{
+			Description: "four policies",
+			Actions: []*Action{
+				UpdatePolicy(policyXBaseOnK1V1()),
+				UpdatePolicy(policyXBase2OnK2V2()),
+				UpdatePolicy(policyXBase3OnK3V3()),
+				UpdatePolicy(policy4),
+			},
+			TestCaseMetadata: &TestCaseMetadata{
+				Tags: []Tag{
+					netpolCrudTag,
+				},
+				DpCfg:            &cfg,
+				InitialEndpoints: nil,
+				ExpectedSetPolicies: []*hcn.SetPolicySetting{
+					// will not be an all-namespaces IPSet unless there's a Pod/Namespace event
+					dptestutils.SetPolicy(nsXSet),
+					// Policies do not create the KeyLabelOfPod type IPSet if the selector has a key-value requirement
+					dptestutils.SetPolicy(podK1V1Set),
+					dptestutils.SetPolicy(podK2V2Set),
+					dptestutils.SetPolicy(podK3V3Set),
+				},
+			},
+		},
+		{
+			Description: "single policy. finish bootup phase and add pod",
+			Actions: []*Action{
+				UpdatePolicy(policyXBaseOnK1V1()),
+				FinishBootupPhase(),
+				CreatePod("x", "a", ip1, thisNode, map[string]string{"k1": "v1"}),
+				ApplyDP(),
+			},
+			TestCaseMetadata: &TestCaseMetadata{
+				Tags: []Tag{
+					netpolCrudTag,
+				},
+				DpCfg: &cfg,
+				InitialEndpoints: []*hcn.HostComputeEndpoint{
+					dptestutils.Endpoint(endpoint1, ip1),
+				},
+				ExpectedSetPolicies: []*hcn.SetPolicySetting{
+					dptestutils.SetPolicy(emptySet),
+					dptestutils.SetPolicy(allNamespaces, emptySet.GetHashedName(), nsXSet.GetHashedName()),
+					dptestutils.SetPolicy(nsXSet, ip1),
+					dptestutils.SetPolicy(podK1Set, ip1),
+					dptestutils.SetPolicy(podK1V1Set, ip1),
+				},
+				ExpectedEnpdointACLs: map[string][]*hnswrapper.FakeEndpointPolicy{
+					endpoint1: {
+						{
+							ID:        "azure-acl-x-base",
+							Action:    "Allow",
+							Direction: "In",
+							Priority:  222,
+						},
+						{
+							ID:        "azure-acl-x-base",
+							Action:    "Allow",
+							Direction: "Out",
+							Priority:  222,
+						},
+						{
+							ID:              "azure-acl-x-base",
+							Action:          "Allow",
+							Direction:       "In",
+							RemoteAddresses: testNodeIP,
+							Priority:        201,
+						},
+					},
+				},
+			},
+		},
+		{
+			Description: "single policy. finish bootup phase, add pod, add second policy",
+			Actions: []*Action{
+				UpdatePolicy(policyXBaseOnK1V1()),
+				FinishBootupPhase(),
+				CreatePod("x", "a", ip1, thisNode, map[string]string{"k1": "v1", "k2": "v2"}),
+				ApplyDP(),
+				UpdatePolicy(policyXBase2OnK2V2()),
+			},
+			TestCaseMetadata: &TestCaseMetadata{
+				Tags: []Tag{
+					netpolCrudTag,
+				},
+				DpCfg: &cfg,
+				InitialEndpoints: []*hcn.HostComputeEndpoint{
+					dptestutils.Endpoint(endpoint1, ip1),
+				},
+				ExpectedSetPolicies: []*hcn.SetPolicySetting{
+					dptestutils.SetPolicy(emptySet),
+					dptestutils.SetPolicy(allNamespaces, emptySet.GetHashedName(), nsXSet.GetHashedName()),
+					dptestutils.SetPolicy(nsXSet, ip1),
+					dptestutils.SetPolicy(podK1Set, ip1),
+					dptestutils.SetPolicy(podK1V1Set, ip1),
+					dptestutils.SetPolicy(podK2Set, ip1),
+					dptestutils.SetPolicy(podK2V2Set, ip1),
+				},
+				ExpectedEnpdointACLs: map[string][]*hnswrapper.FakeEndpointPolicy{
+					endpoint1: {
+						{
+							ID:        "azure-acl-x-base",
+							Action:    "Allow",
+							Direction: "In",
+							Priority:  222,
+						},
+						{
+							ID:        "azure-acl-x-base",
+							Action:    "Allow",
+							Direction: "Out",
+							Priority:  222,
+						},
+						{
+							ID:              "azure-acl-x-base",
+							Action:          "Allow",
+							Direction:       "In",
+							RemoteAddresses: testNodeIP,
+							Priority:        201,
+						},
+						{
+							ID:        "azure-acl-x-base2",
+							Action:    "Allow",
+							Direction: "In",
+							Priority:  222,
+						},
+						{
+							ID:        "azure-acl-x-base2",
+							Action:    "Allow",
+							Direction: "Out",
+							Priority:  222,
+						},
+						{
+							ID:              "azure-acl-x-base2",
+							Action:          "Allow",
+							Direction:       "In",
+							RemoteAddresses: testNodeIP,
+							Priority:        201,
+						},
+					},
+				},
+			},
+		},
+	}
 }