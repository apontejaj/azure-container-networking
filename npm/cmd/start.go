// Copyright 2018 Microsoft. All rights reserved.
// MIT License
package main

import (
	"fmt"
	"math/rand"
	"time"

	"github.com/Azure/azure-container-networking/common"
	"github.com/Azure/azure-container-networking/log"
	"github.com/Azure/azure-container-networking/npm"
	npmconfig "github.com/Azure/azure-container-networking/npm/config"
	restserver "github.com/Azure/azure-container-networking/npm/http/server"
	"github.com/Azure/azure-container-networking/npm/metrics"
	"github.com/Azure/azure-container-networking/npm/pkg/dataplane"
	"github.com/Azure/azure-container-networking/npm/pkg/dataplane/ipsets"
	"github.com/Azure/azure-container-networking/npm/pkg/dataplane/policies"
	"github.com/Azure/azure-container-networking/npm/pkg/models"
	"github.com/Azure/azure-container-networking/npm/util"
	"github.com/spf13/cobra"
	"github.com/spf13/viper"
	"k8s.io/apimachinery/pkg/util/wait"
	k8sversion "k8s.io/apimachinery/pkg/version"
	"k8s.io/client-go/informers"
	"k8s.io/client-go/kubernetes"
	"k8s.io/client-go/rest"
	"k8s.io/client-go/tools/clientcmd"
	"k8s.io/klog"
	"k8s.io/utils/exec"
)

var npmV2DataplaneCfg = &dataplane.Config{
	IPSetManagerCfg: &ipsets.IPSetManagerCfg{
		// NOTE: NetworkName and IPSetMode must be set later by the npm ConfigMap or default config
	},
	PolicyManagerCfg: &policies.PolicyManagerCfg{
		PolicyMode: policies.IPSetPolicyMode,
		// NOTE: PlaceAzureChainFirst must be set later by the npm ConfigMap or default config
	},
}

func newStartNPMCmd() *cobra.Command {
	// getTuplesCmd represents the getTuples command
	startNPMCmd := &cobra.Command{
		Use:   "start",
		Short: "Starts the Azure NPM process",
		RunE: func(cmd *cobra.Command, args []string) error {
			config := &npmconfig.Config{}
			err := viper.Unmarshal(config)
			if err != nil {
				return fmt.Errorf("failed to load config with error: %w", err)
			}

			flags := npmconfig.Flags{
				KubeConfigPath: viper.GetString(flagKubeConfigPath),
			}

			return start(*config, flags)
		},
	}

	startNPMCmd.Flags().String(flagKubeConfigPath, flagDefaults[flagKubeConfigPath], "path to kubeconfig")

	return startNPMCmd
}

func start(config npmconfig.Config, flags npmconfig.Flags) error {
	klog.Infof("loaded config: %+v", config)
	if util.IsWindowsDP() {
		config.Toggles.EnableV2NPM = true
		klog.Infof("NPM is running on Windows Dataplane. Enabling V2 NPM")
	} else {
		klog.Infof("NPM is running on Linux Dataplane")
	}
	klog.Infof("starting NPM version %d with image %s", config.NPMVersion(), version)

	var err error

	err = initLogging()
	if err != nil {
		return err
	}

	klog.Infof("initializing metrics")
	metrics.InitializeAll()

	// Create the kubernetes client
	var k8sConfig *rest.Config
	if flags.KubeConfigPath == "" {
		klog.Infof("loading in cluster kubeconfig")
		k8sConfig, err = rest.InClusterConfig()
		if err != nil {
			return fmt.Errorf("failed to load in cluster config: %w", err)
		}
	} else {
		klog.Infof("loading kubeconfig from flag: %s", flags.KubeConfigPath)
		k8sConfig, err = clientcmd.BuildConfigFromFlags("", flags.KubeConfigPath)
		if err != nil {
			return fmt.Errorf("failed to load kubeconfig [%s] with err config: %w", flags.KubeConfigPath, err)
		}
	}

	// Creates the clientset
	clientset, err := kubernetes.NewForConfig(k8sConfig)
	if err != nil {
		klog.Infof("clientset creation failed with error %v.", err)
		return fmt.Errorf("failed to generate clientset with cluster config: %w", err)
	}

	// Setting reSyncPeriod
	minResyncPeriod := time.Duration(config.ResyncPeriodInMinutes) * time.Minute

	// Adding some randomness so all NPM pods will not request for info at once.
	factor := rand.Float64() + 1 //nolint
	resyncPeriod := time.Duration(float64(minResyncPeriod.Nanoseconds()) * factor)
	klog.Infof("Resync period for NPM pod is set to %d.", int(resyncPeriod/time.Minute))
	factory := informers.NewSharedInformerFactory(clientset, resyncPeriod)

	k8sServerVersion := k8sServerVersion(clientset)

	var dp dataplane.GenericDataplane
	stopChannel := wait.NeverStop
	if config.Toggles.EnableV2NPM {
		// update the dataplane config
<<<<<<< HEAD
		npmV2DataplaneCfg.ApplyDataPlaneMaxCount = config.ApplyDataPlaneMaxCount
		npmV2DataplaneCfg.ApplyDataPlaneInterval = time.Duration(config.ApplyDataPlaneIntervalInMilliseconds * int(time.Millisecond))

		// FIXME remove this code which overrides Apply config
		npmV2DataplaneCfg.ApplyDataPlaneMaxCount = 100
		npmV2DataplaneCfg.ApplyDataPlaneInterval = 500 * time.Millisecond
=======
		npmV2DataplaneCfg.ApplyInBackground = config.Toggles.ApplyInBackground
		if config.ApplyMaxBatches > 0 {
			npmV2DataplaneCfg.ApplyMaxBatches = config.ApplyMaxBatches
		} else {
			npmV2DataplaneCfg.ApplyMaxBatches = npmconfig.DefaultConfig.ApplyMaxBatches
		}
		if config.ApplyIntervalInMilliseconds > 0 {
			npmV2DataplaneCfg.ApplyInterval = time.Duration(config.ApplyIntervalInMilliseconds * int(time.Millisecond))
		} else {
			npmV2DataplaneCfg.ApplyInterval = time.Duration(npmconfig.DefaultConfig.ApplyIntervalInMilliseconds * int(time.Millisecond))
		}
>>>>>>> aa163aad

		if config.WindowsNetworkName == "" {
			npmV2DataplaneCfg.NetworkName = util.AzureNetworkName
		} else {
			npmV2DataplaneCfg.NetworkName = config.WindowsNetworkName
		}

		npmV2DataplaneCfg.PlaceAzureChainFirst = config.Toggles.PlaceAzureChainFirst
		if config.Toggles.ApplyIPSetsOnNeed {
			npmV2DataplaneCfg.IPSetMode = ipsets.ApplyOnNeed
		} else {
			npmV2DataplaneCfg.IPSetMode = ipsets.ApplyAllIPSets
		}

		var nodeIP string
		if util.IsWindowsDP() {
			nodeIP, err = util.NodeIP()
			if err != nil {
				metrics.SendErrorLogAndMetric(util.NpmID, "error: failed to get node IP while booting up: %v", err)
				return fmt.Errorf("failed to get node IP while booting up: %w", err)
			}
			klog.Infof("node IP is %s", nodeIP)
		}
		npmV2DataplaneCfg.NodeIP = nodeIP

		dp, err = dataplane.NewDataPlane(models.GetNodeName(), common.NewIOShim(), npmV2DataplaneCfg, stopChannel)
		if err != nil {
			metrics.SendErrorLogAndMetric(util.NpmID, "error: failed to create dataplane with error %v", err)
			return fmt.Errorf("failed to create dataplane with error %w", err)
		}
		dp.RunPeriodicTasks()
	}
	npMgr := npm.NewNetworkPolicyManager(config, factory, dp, exec.New(), version, k8sServerVersion)
	err = metrics.CreateTelemetryHandle(config.NPMVersion(), version, npm.GetAIMetadata())
	if err != nil {
		klog.Infof("CreateTelemetryHandle failed with error %v. AITelemetry is not initialized.", err)
	}

	go restserver.NPMRestServerListenAndServe(config, npMgr)

	metrics.SendLog(util.NpmID, "starting NPM", metrics.PrintLog)
	if err = npMgr.Start(config, stopChannel); err != nil {
		metrics.SendErrorLogAndMetric(util.NpmID, "Failed to start NPM due to %+v", err)
		return fmt.Errorf("failed to start with err: %w", err)
	}

	select {}
}

func initLogging() error {
	log.SetName("azure-npm")
	log.SetLevel(log.LevelInfo)
	if err := log.SetTargetLogDirectory(log.TargetStdout, ""); err != nil {
		log.Logf("Failed to configure logging, err:%v.", err)
		return fmt.Errorf("%w", err)
	}

	return nil
}

func k8sServerVersion(kubeclientset kubernetes.Interface) *k8sversion.Info {
	var err error
	var serverVersion *k8sversion.Info
	for ticker, start := time.NewTicker(1*time.Second).C, time.Now(); time.Since(start) < time.Minute*1; {
		<-ticker
		serverVersion, err = kubeclientset.Discovery().ServerVersion()
		if err == nil {
			break
		}
	}

	if err != nil {
		metrics.SendErrorLogAndMetric(util.NpmID, "Error: failed to retrieving kubernetes version with err: %s", err.Error())
	}
	return serverVersion
}<|MERGE_RESOLUTION|>--- conflicted
+++ resolved
@@ -123,14 +123,6 @@
 	stopChannel := wait.NeverStop
 	if config.Toggles.EnableV2NPM {
 		// update the dataplane config
-<<<<<<< HEAD
-		npmV2DataplaneCfg.ApplyDataPlaneMaxCount = config.ApplyDataPlaneMaxCount
-		npmV2DataplaneCfg.ApplyDataPlaneInterval = time.Duration(config.ApplyDataPlaneIntervalInMilliseconds * int(time.Millisecond))
-
-		// FIXME remove this code which overrides Apply config
-		npmV2DataplaneCfg.ApplyDataPlaneMaxCount = 100
-		npmV2DataplaneCfg.ApplyDataPlaneInterval = 500 * time.Millisecond
-=======
 		npmV2DataplaneCfg.ApplyInBackground = config.Toggles.ApplyInBackground
 		if config.ApplyMaxBatches > 0 {
 			npmV2DataplaneCfg.ApplyMaxBatches = config.ApplyMaxBatches
@@ -142,7 +134,6 @@
 		} else {
 			npmV2DataplaneCfg.ApplyInterval = time.Duration(npmconfig.DefaultConfig.ApplyIntervalInMilliseconds * int(time.Millisecond))
 		}
->>>>>>> aa163aad
 
 		if config.WindowsNetworkName == "" {
 			npmV2DataplaneCfg.NetworkName = util.AzureNetworkName
